from astropy.io import fits
import numpy as np
import os
import matplotlib.pyplot as plt

class bcolors:
  HEADER = '\033[95m'
  OKBLUE = '\033[94m'
  OKGREEN = '\033[92m'
  WARNING = '\033[93m'
  FAIL = '\033[91m'
  ENDC = '\033[0m'
  BOLD = '\033[1m'
  UNDERLINE = '\033[4m'
  RESET = '\u001b[0m'

def printc(*args, color = bcolors.RESET, **kwargs):
  """My custom print() function."""
  print(u"\u001b"+f"{color}", end='\r')
  print(*args, **kwargs)
  print(u"\u001b"+f"{bcolors.RESET}", end='\r')
  return 

def load_fits(path):
  """
  load the fits file
  
  Parameters
  ----------
  path: string, location of the fits file
  
  Output
  ------
  data: numpy array, of stokes images in (row, col, wv, pol) 
  header: hdul header object, header of the fits file
  """

  hdul_tmp = fits.open(f'{path}')
  
  data = np.asarray(hdul_tmp[0].data, dtype = np.float32)

  header = hdul_tmp[0].header
  
  return data, header 

<<<<<<< HEAD

=======
>>>>>>> f7b239fb
def get_data(path, scaling = True, bit_convert_scale = True, scale_data = True):
    """
    load science data from path
    """
    try:
        data, header = load_fits(path)

        if bit_convert_scale: #conversion from 24.8bit to 32bit
            data /=  256.

        if scaling:
            
            accu = header['ACCACCUM']*header['ACCROWIT']*header['ACCCOLIT'] #getting the number of accu from header

            data /= accu

            printc(f"Dividing by number of accumulations: {accu}",color=bcolors.OKGREEN)

        if scale_data: #not for commissioning data
                
            maxRange = fits.open(path)[9].data['PHI_IMG_maxRange']
            
            data *= maxRange[0]/maxRange[-1] 
        
        if scale_data: #not for commissioning data
                
            maxRange = fits.open(path)[9].data['PHI_IMG_maxRange']
            
            data *= maxRange[0]/maxRange[-1] #conversion factor if 16 bits
                
        return data, header

    except Exception:
       printc("ERROR, Unable to open fits file: {}",path,color=bcolors.FAIL)


def fits_get_sampling(file,verbose = False):
    '''
    wave_axis,voltagesData,tunning_constant,cpos = fits_get_sampling(file)
    No S/C velocity corrected!!!
    cpos = 0 if continuum is at first wavelength and = 5 if continuum is at the end

    From SPGPylibs PHITools
    '''
    #print('-- Obtaining voltages......')
    fg_head = 3
    #try:
    with fits.open(file) as hdu_list:
        header = hdu_list[fg_head].data
        j = 0
        dummy = 0
        voltagesData = np.zeros((6))
        tunning_constant = 0.0
        ref_wavelength = 0.0
        for v in header:
            #print(v)
            if (j < 6):
                if tunning_constant == 0:
                    tunning_constant = float(v[4])/1e9
                if ref_wavelength == 0:
                    ref_wavelength = float(v[5])/1e3
                #print(dummy, v[2], type(dummy), type(v[2]))
                if np.abs(np.abs(float(v[2])) - np.abs(dummy)) > 5: #check that the next voltage is more than 5 from the previous, as voltages change slightly
                    #print(dummy, v[2])
                    voltagesData[j] = float(v[2])
                    dummy = voltagesData[j] 
                    j += 1

    #except Exception:
    #   print("Unable to open fits file: {}",file)     
    #print(voltagesData)
    d1 = voltagesData[0] - voltagesData[1]
    d2 = voltagesData[4] - voltagesData[5]
    if np.abs(d1) > np.abs(d2):
        cpos = 0
    else:
        cpos = 5
    if verbose:
        print('Continuum position at wave: ', cpos)
    wave_axis = voltagesData*tunning_constant + ref_wavelength  #6173.3356
    #print(wave_axis)
    return wave_axis,voltagesData,tunning_constant,cpos


def check_filenames(data_f):
    """
    checks if the science scans have the same DID - this would cause an issue for naming the output demod files
    """

    scan_name_list = [str(scan.split('.fits')[0][-10:]) for scan in data_f]

    seen = set()
    uniq_scan_DIDs = [x for x in scan_name_list if x in seen or seen.add(x)] #creates list of unique DIDs from the list

    #print(uniq_scan_DIDs)
    #print(scan_name_list)S
    if uniq_scan_DIDs == []:
        print("The scans' DIDs are all unique")

    else:

        for x in uniq_scan_DIDs:
            number = scan_name_list.count(x)
            if number > 1: #if more than one
                print(f"The DID: {x} is repeated {number} times")
                i = 1
                for index, name in enumerate(scan_name_list):
                    if name == x:
                        scan_name_list[index] = name + f"_{i}" #add _1, _2, etc to the file name, so that when written to output file not overwriting
                        i += 1

        print("The New DID list is: ", scan_name_list)

    return scan_name_list


def check_size(data_arr):
    """
    checks if science scans have same dimensions
    """
    first_shape = data_arr[0].shape
    result = all(element.shape == first_shape for element in data_arr)
    if (result):
        print("All the scan(s) have the same dimension")

    else:
        print("The scans have different dimensions! \n Ending process")

        exit()


def check_cpos(cpos_arr):
    """
    checks if the science scans have the same continuum positions
    """
    first_cpos = cpos_arr[0]
    result = all(c_position == first_cpos for c_position in cpos_arr)
    if (result):
        print("All the scan(s) have the same continuum wavelength position")

    else:
        print("The scans have different continuum_wavelength postitions! Please fix \n Ending Process")

        exit()


def compare_cpos(data,cpos,cpos_ref):
    """
    checks if flat continuum same as data, if not try to move flat around - this assumes that there was a mistake with the continuum position in the flat
    """
    if cpos != cpos_ref:
        print("The flat field continuum position is not the same as the data, trying to correct.")

        if cpos == 5 and cpos_ref == 0:

            return np.roll(data, 1, axis = -1)

        elif cpos == 0 and cpos_ref == 5:

            return np.roll(data, -1, axis = -1)

        else:
            print("Cannot reconcile the different continuum positions. \n Ending Process.")

            exit()
    else:
        return data


def check_pmp_temp(hdr_arr):
    """
    check science scans have same PMP temperature set point
    """
    first_pmp_temp = hdr_arr[0]['HPMPTSP1']
    result = all(hdr['HPMPTSP1'] == first_pmp_temp for hdr in hdr_arr)
    if (result):
        print(f"All the scan(s) have the same PMP Temperature Set Point: {first_pmp_temp}")
        pmp_temp = str(first_pmp_temp)
        return pmp_temp
    else:
        print("The scans have different PMP Temperatures! Please fix \n Ending Process")

        exit()


def check_IMGDIRX(hdr_arr):
    """
    check if all scans contain imgdirx keyword
    """
    if all('IMGDIRX' in hdr for hdr in hdr_arr):
        header_imgdirx_exists = True
        first_imgdirx = hdr_arr[0]['IMGDIRX']
        result = all(hdr['IMGDIRX'] == first_imgdirx for hdr in hdr_arr)
        if (result):
            print(f"All the scan(s) have the same IMGDIRX keyword: {first_imgdirx}")
            imgdirx_flipped = str(first_imgdirx)
            
            return header_imgdirx_exists, imgdirx_flipped
        else:
            print("The scans have different IMGDIRX keywords! Please fix \n Ending Process")
            exit()
    else:
        header_imgdirx_exists = False
        print("Not all the scan(s) contain the 'IMGDIRX' keyword! Assuming all not flipped - Proceed with caution")
        return header_imgdirx_exists, None


def compare_IMGDIRX(flat,header_imgdirx_exists,imgdirx_flipped,header_fltdirx_exists,fltdirx_flipped):
    """
    returns flat that matches the orientation of the science data
    """
    if header_imgdirx_exists and imgdirx_flipped == 'YES': 
        #if science is flipped
        if header_fltdirx_exists:
            if fltdirx_flipped == 'YES':
                return flat
            else:
                return flat[:,:,::-1]
        else:
            return flat[:,:,::-1]
    elif (header_imgdirx_exists and imgdirx_flipped == 'NO') or not header_imgdirx_exists: 
        #if science is not flipped, or keyword doesnt exist, then assumed not flipped
        if header_fltdirx_exists:
            if fltdirx_flipped == 'YES':
                return flat[:,:,::-1] #flip flat back to match science
            else:
                return flat
        else:
            return flat
    else:
        return flat


def stokes_reshape(data):
    """
    converting science to [y,x,pol,wv,scans]
    """
    data_shape = data.shape
    if data_shape[2] == 25:
        data = data[:,:,:24]
        data_shape = data.shape
    data = data.reshape(data_shape[0],data_shape[1],6,4,data_shape[-1]) #separate 24 images, into 6 wavelengths, with each 4 pol states
    data = np.moveaxis(data, 2,-2)
    
    return data
    

def fix_path(path,dir='forward',verbose=False):
    """
    From SPGPylibs PHITools
    """
    path = repr(path)
    if dir == 'forward':
        path = path.replace(")", "\)")
        path = path.replace("(", "\(")
        path = path.replace(" ", "\ ")
        path = os.path.abspath(path).split("'")[1]
        if verbose == True:
            print('forward')
            print(path)
        return path
    elif dir == 'backward':
        path = path.replace("\\\\", "")
        path = path.split("'")[1]
        if verbose == True:
            print('backward')
            print(path)
        return path
    else:
        pass   

<<<<<<< HEAD
#from Daniele Calchetti - integrated by Jonas Sinjan
=======
def filling_data(arr, thresh, mode, axis = -1):
    from scipy.interpolate import CubicSpline
    
    N = arr.shape[axis]
    
    a0 = np.zeros(arr.shape)
    a0 = arr.copy()
    if mode == 'max':
        a0[a0>thresh] = np.nan
    if mode == 'min':
        a0[a0<thresh] = np.nan
    if mode == 'abs':
        a0[np.abs(a0)>thresh] = np.nan
    if 'exact rows' in mode.keys():
        rows = mode['exact rows']
        for r in rows:
            a0[r] = np.nan
    if 'exact columns' in mode.keys():
        cols = mode['exact columns']
        for c in cols:
            a0[:,r] = np.nan
    
    with np.errstate(divide='ignore'):
        for i in range(N):
            a1 = a0.take(i, axis=axis)
            nans, index = np.isnan(a1), lambda z: z.nonzero()[0]
            if nans.sum()>0:
                a1[nans] = CubicSpline(np.arange(N)[~nans], a1[~nans])(np.arange(N))[nans]
                if axis == 0:
                    a0[i] = a1
                else:
                    a0[:,i] = a1
    return a0

>>>>>>> f7b239fb
def limb_fitting(img, mode = 'columns', switch = False):
    def _residuals(p,x,y):
        xc,yc,R = p
        return R**2 - (x-xc)**2 - (y-yc)**2
    
    def _is_outlier(points, thresh=3.5):
<<<<<<< HEAD
        """
        Returns a boolean array with True if points are outliers and False 
        otherwise.
        Parameters:
        -----------
            points : An numobservations by numdimensions array of observations
            thresh : The modified z-score to use as a threshold. Observations with
                a modified z-score (based on the median absolute deviation) greater
                than this value will be classified as outliers.
        Returns:
        --------
            mask : A numobservations-length boolean array.
        References:
        ----------
            Boris Iglewicz and David Hoaglin (1993), "Volume 16: How to Detect and
            Handle Outliers", The ASQC Basic References in Quality Control:
            Statistical Techniques, Edward F. Mykytka, Ph.D., Editor. 
        """
=======
>>>>>>> f7b239fb
        if len(points.shape) == 1:
            points = points[:,None]
        median = np.median(points, axis=0)
        diff = np.sum((points - median)**2, axis=-1)
        diff = np.sqrt(diff)
        med_abs_deviation = np.median(diff)

        modified_z_score = 0.6745 * diff / med_abs_deviation

        return modified_z_score > thresh
    
    def _interp(y, m, kind='cubic',fill_value='extrapolate'):
        
        from scipy.interpolate import interp1d
        x = np.arange(np.size(y))
        fn = interp1d(x, y, kind=kind,fill_value=fill_value)
        x_new = np.arange(len(y), step=1./m)
        return fn(x_new)
    
    def _circular_mask(h, w, center, radius):

        Y, X = np.ogrid[:h, :w]
        dist_from_center = np.sqrt((X - center[0])**2 + (Y-center[1])**2)

        mask = dist_from_center <= radius
        return mask

    from scipy import optimize
    
    if switch:
        norm = -1
    else:
        norm = 1
        
    if mode == 'columns':
        xi = np.arange(100,2000,50)
        yi = []
        m = 10
        for c in xi:
            col = img[:,c]
            g = np.gradient(col*norm)
            gi = _interp(g,m)
            
            yi += [gi.argmax()/m]
        yi = np.asarray(yi)
<<<<<<< HEAD
        #out_one = _is_outlier(yi)
        #out_two = ~out_one
        #xi = xi[out_two]; yi = yi[out_two]

=======
>>>>>>> f7b239fb
        xi = xi[~_is_outlier(yi)]
        yi = yi[~_is_outlier(yi)]
    
    elif mode == 'rows':
        yi = np.arange(100,2000,50)
        xi = []
        m = 10
        for r in yi:
            row = img[r,:]
            g = np.gradient(row*norm)
            gi = _interp(g,m)
            
            xi += [gi.argmax()/m]
        xi = np.asarray(xi)
<<<<<<< HEAD
        out_one = _is_outlier(xi)
        out_two = ~out_one
        #print(out_two)
        #print(out_one)
        #xi = xi[out_two]; yi = yi[out_two] # '~' is the bitwise inversion - ie ~1 (0001) becomes (1110) = -2 (if using 4 bit signed representation) - in this case _is_outlier just provides a bool
        #~True = -2
        #~False = -1
        yi = yi[~_is_outlier(xi)]
        xi = xi[~_is_outlier(xi)]


    p = optimize.least_squares(_residuals,x0 = [1024,1024,3000], args=(xi,yi))
        
    mask80 = _circular_mask(img.shape[0],img.shape[1],[p.x[0],p.x[1]],p.x[2]*.8)
    return _circular_mask(img.shape[0],img.shape[1],[p.x[0],p.x[1]],p.x[2]), mask80


def auto_norm(file_name):
    d = fits.open(file_name)
    try:
        print('PHI_IMG_maxRange 0:',d[9].data['PHI_IMG_maxRange'][0])
        print('PHI_IMG_maxRange -1:',d[9].data['PHI_IMG_maxRange'][-1])
        norm = d[9].data['PHI_IMG_maxRange'][0]/ \
        d[9].data['PHI_IMG_maxRange'][-1]/256/ \
        (d[0].header['ACCCOLIT']*d[0].header['ACCROWIT']*d[0].header['ACCACCUM'])
    except:
        norm = 1/256/ \
        (d[0].header['ACCCOLIT']*d[0].header['ACCROWIT']*d[0].header['ACCACCUM'])
    print('accu:',(d[0].header['ACCCOLIT']*d[0].header['ACCROWIT']*d[0].header['ACCACCUM']))
    return norm
=======
        yi = yi[~_is_outlier(xi)]
        xi = xi[~_is_outlier(xi)]
        
    p = optimize.least_squares(_residuals,x0 = [1024,1024,3000], args=(xi,yi))
       
    mask80 = _circular_mask(img.shape[0],img.shape[1],[p.x[0],p.x[1]],p.x[2]*.8)
    return _circular_mask(img.shape[0],img.shape[1],[p.x[0],p.x[1]],p.x[2]), mask80
>>>>>>> f7b239fb
<|MERGE_RESOLUTION|>--- conflicted
+++ resolved
@@ -43,10 +43,7 @@
   
   return data, header 
 
-<<<<<<< HEAD
-
-=======
->>>>>>> f7b239fb
+
 def get_data(path, scaling = True, bit_convert_scale = True, scale_data = True):
     """
     load science data from path
@@ -318,9 +315,7 @@
     else:
         pass   
 
-<<<<<<< HEAD
-#from Daniele Calchetti - integrated by Jonas Sinjan
-=======
+
 def filling_data(arr, thresh, mode, axis = -1):
     from scipy.interpolate import CubicSpline
     
@@ -355,14 +350,12 @@
                     a0[:,i] = a1
     return a0
 
->>>>>>> f7b239fb
 def limb_fitting(img, mode = 'columns', switch = False):
     def _residuals(p,x,y):
         xc,yc,R = p
         return R**2 - (x-xc)**2 - (y-yc)**2
     
     def _is_outlier(points, thresh=3.5):
-<<<<<<< HEAD
         """
         Returns a boolean array with True if points are outliers and False 
         otherwise.
@@ -381,8 +374,6 @@
             Handle Outliers", The ASQC Basic References in Quality Control:
             Statistical Techniques, Edward F. Mykytka, Ph.D., Editor. 
         """
-=======
->>>>>>> f7b239fb
         if len(points.shape) == 1:
             points = points[:,None]
         median = np.median(points, axis=0)
@@ -428,13 +419,6 @@
             
             yi += [gi.argmax()/m]
         yi = np.asarray(yi)
-<<<<<<< HEAD
-        #out_one = _is_outlier(yi)
-        #out_two = ~out_one
-        #xi = xi[out_two]; yi = yi[out_two]
-
-=======
->>>>>>> f7b239fb
         xi = xi[~_is_outlier(yi)]
         yi = yi[~_is_outlier(yi)]
     
@@ -449,7 +433,6 @@
             
             xi += [gi.argmax()/m]
         xi = np.asarray(xi)
-<<<<<<< HEAD
         out_one = _is_outlier(xi)
         out_two = ~out_one
         #print(out_two)
@@ -479,13 +462,4 @@
         norm = 1/256/ \
         (d[0].header['ACCCOLIT']*d[0].header['ACCROWIT']*d[0].header['ACCACCUM'])
     print('accu:',(d[0].header['ACCCOLIT']*d[0].header['ACCROWIT']*d[0].header['ACCACCUM']))
-    return norm
-=======
-        yi = yi[~_is_outlier(xi)]
-        xi = xi[~_is_outlier(xi)]
-        
-    p = optimize.least_squares(_residuals,x0 = [1024,1024,3000], args=(xi,yi))
-       
-    mask80 = _circular_mask(img.shape[0],img.shape[1],[p.x[0],p.x[1]],p.x[2]*.8)
-    return _circular_mask(img.shape[0],img.shape[1],[p.x[0],p.x[1]],p.x[2]), mask80
->>>>>>> f7b239fb
+    return norm