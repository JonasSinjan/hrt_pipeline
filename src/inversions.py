import numpy as np
from astropy.io import fits
from utils import *
import os
import time
import subprocess

def create_output_filenames(filename, DID, version = '01'):
        try:
            file_start = filename.split('solo_')[1]
            file_start = 'solo_' + file_start
            L2_str = file_start.replace('L1', 'L2')
            versioned = L2_str.split('V')[0] + 'V' + version + '_' + DID + '.fits'
            stokes_file = versioned.replace('ilam', 'stokes')
            icnt_file = versioned.replace('ilam', 'icnt')
            bmag_file = versioned.replace('ilam', 'bmag')
            bazi_file = versioned.replace('ilam', 'bazi')
            binc_file = versioned.replace('ilam', 'binc')
            blos_file = versioned.replace('ilam', 'blos')
            vlos_file = versioned.replace('ilam', 'vlos')

            return stokes_file, icnt_file, bmag_file, bazi_file, binc_file, blos_file, vlos_file

        except Exception:
            print("The input file: {file_path} does not contain 'L1'")
            raise KeyError


def cmilos(data_f, hdr_arr, wve_axis_arr, data_shape, cpos_arr, data, rte, field_stop, start_row, start_col, out_rte_filename, out_dir, vers = '01'):
    """
    RTE inversion using CMILOS
    """
    print(" ")
    printc('-->>>>>>> RUNNING CMILOS ',color=bcolors.OKGREEN)
    
    try:
        CMILOS_LOC = os.path.realpath(__file__)

        CMILOS_LOC = CMILOS_LOC.split('src/')[0] + 'cmilos/' #-11 as hrt_pipe.py is 11 characters

        if os.path.isfile(CMILOS_LOC+'milos'):
            printc("Cmilos executable located at:", CMILOS_LOC,color=bcolors.WARNING)

        else:
            raise ValueError('Cannot find cmilos:', CMILOS_LOC)

    except ValueError as err:
        printc(err.args[0],color=bcolors.FAIL)
        printc(err.args[1],color=bcolors.FAIL)
        return        

    wavelength = 6173.3354

    for scan in range(int(data_shape[-1])):

        start_time = time.time()

        file_path = data_f[scan]
        wave_axis = wve_axis_arr[scan]
        hdr_scan = hdr_arr[scan]

        #must invert each scan independently, as cmilos only takes in one dataset at a time

        #get wave_axis from the hdr information of the science scans
        if cpos_arr[0] == 0:
            shift_w =  wave_axis[3] - wavelength
        elif cpos_arr[0] == 5:
            shift_w =  wave_axis[2] - wavelength
        # DC TEST
        wave_axis = wave_axis - shift_w

        print('It is assumed the wavelength array is given by the hdr')
        #print(wave_axis,color = bcolors.WARNING)
        print("Wave axis is: ", (wave_axis - wavelength)*1000.)
        print('Saving data into dummy_in.txt for RTE input')

        sdata = data[:,:,:,:,scan]
        y,x,p,l = sdata.shape
        #print(y,x,p,l)

        filename = 'dummy_in.txt'
        with open(filename,"w") as f:
            for i in range(x):
                for j in range(y):
                    for k in range(l):
                        f.write('%e %e %e %e %e \n' % (wave_axis[k],sdata[j,i,0,k],sdata[j,i,1,k],sdata[j,i,2,k],sdata[j,i,3,k])) #wv, I, Q, U, V
        del sdata

        printc(f'  ---- >>>>> Inverting data scan number: {scan} .... ',color=bcolors.OKGREEN)

        cmd = CMILOS_LOC+"./milos"
        cmd = fix_path(cmd)

        if rte == 'RTE':
            rte_on = subprocess.call(cmd+" 6 15 0 0 dummy_in.txt  >  dummy_out.txt",shell=True)
        if rte == 'CE':
            rte_on = subprocess.call(cmd+" 6 15 2 0 dummy_in.txt  >  dummy_out.txt",shell=True)
        if rte == 'CE+RTE':
            rte_on = subprocess.call(cmd+" 6 15 1 0 dummy_in.txt  >  dummy_out.txt",shell=True)

        #print(rte_on)

        printc('  ---- >>>>> Reading results.... ',color=bcolors.OKGREEN)
        del_dummy = subprocess.call("rm dummy_in.txt",shell=True)
        #print(del_dummy)

        res = np.loadtxt('dummy_out.txt')
        npixels = res.shape[0]/12.
        #print(npixels)
        #print(npixels/x)
        result = np.zeros((12,y*x)).astype(float)
        rte_invs = np.zeros((12,y,x)).astype(float)
        for i in range(y*x):
            result[:,i] = res[i*12:(i+1)*12]
        result = result.reshape(12,y,x)
        result = np.einsum('ijk->ikj', result)
        rte_invs = result
        del result
        rte_invs_noth = np.copy(rte_invs)

        """
        From 0 to 11
        Counter (PX Id)
        Iterations
        Strength
        Inclination
        Azimuth
        Eta0 parameter
        Doppler width
        Damping
        Los velocity
        Constant source function
        Slope source function
        Minimum chisqr value
        """

        noise_in_V =  np.mean(data[:,:,3,cpos_arr[0],:])
        low_values_flags = np.max(np.abs(data[:,:,3,:,scan]),axis=-1) < noise_in_V  # Where values are low
        
        rte_invs[2,low_values_flags] = 0
        rte_invs[3,low_values_flags] = 0
        rte_invs[4,low_values_flags] = 0

        #np.savez_compressed(out_dir+'_RTE', rte_invs=rte_invs, rte_invs_noth=rte_invs_noth)
        
        del_dummy = subprocess.call("rm dummy_out.txt",shell=True)
        #print(del_dummy)

        """
        #vlos S/C vorrection
        v_x, v_y, v_z = hdr['HCIX_VOB']/1000, hdr['HCIY_VOB']/1000, hdr['HCIZ_VOB']/1000

        #need line of sight velocity, should be total HCI velocity in km/s, with sun at origin. 
        #need to take care for velocities moving towards the sun, (ie negative) #could use continuum position as if towards or away
    
        if cpos_arr[scan] == 5: #moving away, redshifted
            dir_factor = 1
        
        elif cpos_arr[scan] == 0: #moving towards, blueshifted
            dir_factor == -1
        
        v_tot = dir_factor*math.sqrt(v_x**2 + v_y**2+v_z**2) #in km/s

        rte_invs_noth[8,:,:] = rte_invs_noth[8,:,:] - v_tot
        """

        rte_data_products = np.zeros((6,rte_invs_noth.shape[1],rte_invs_noth.shape[2]))

        rte_data_products[0,:,:] = rte_invs_noth[9,:,:] + rte_invs_noth[10,:,:] #continuum
        rte_data_products[1,:,:] = rte_invs_noth[2,:,:] #b mag strength
        rte_data_products[2,:,:] = rte_invs_noth[3,:,:] #inclination
        rte_data_products[3,:,:] = rte_invs_noth[4,:,:] #azimuth
        rte_data_products[4,:,:] = rte_invs_noth[8,:,:] #vlos
        rte_data_products[5,:,:] = rte_invs_noth[2,:,:]*np.cos(rte_invs_noth[3,:,:]*np.pi/180.) #blos

        rte_data_products *= field_stop[np.newaxis,start_row:start_row + data.shape[0],start_col:start_col + data.shape[1],scan] #field stop, set outside to 0
<<<<<<< HEAD
        
        hdr_scan['RTE_MOD'] = rte
        hdr_scan['RTE_SW'] = 'cmilos'
        hdr_scan['RTE_ITER'] = str(15)
        
=======

        hdr_scan['RTE_MOD'] = rte
        hdr_scan['RTE_SW'] = 'cmilos'
        hdr_scan['RTE_ITER'] = str(15)

>>>>>>> d27153ca
        if out_rte_filename is None:
            filename_root = str(file_path.split('.fits')[0][-10:])
            stokes_file, icnt_file, bmag_file, bazi_file, binc_file, blos_file, vlos_file = create_output_filenames(file_path, filename_root, version = vers)

        else:
            if isinstance(out_rte_filename, list):
                filename_root = out_rte_filename[scan]

            elif isinstance(out_rte_filename, str):
                filename_root = out_rte_filename

            else:
                filename_root = str(file_path.split('.fits')[0][-10:])
                print(f"out_rte_filename neither string nor list, reverting to default: {filename_root}")

            blos_file, icnt_file, bmag_file, bazi_file, binc_file, blos_file = filename_root, filename_root, filename_root, filename_root, filename_root, filename_root

        with fits.open(file_path) as hdu_list:
            hdu_list[0].header = hdr_scan
            hdu_list[0].data = rte_data_products
            hdu_list.writeto(out_dir+filename_root+'_rte_data_products.fits', overwrite=True)

        #blos
        with fits.open(file_path) as hdu_list:
            hdu_list[0].header= hdr_scan
            hdu_list[0].data = rte_data_products[5,:,:]
            hdu_list.writeto(out_dir+blos_file, overwrite=True)

        #bazi
        with fits.open(file_path) as hdu_list:
            hdu_list[0].header = hdr_scan
            hdu_list[0].data = rte_data_products[3,:,:]
            hdu_list.writeto(out_dir+bazi_file, overwrite=True)

        #binc
        with fits.open(file_path) as hdu_list:
            hdu_list[0].header = hdr_scan
            hdu_list[0].data = rte_data_products[2,:,:]
            hdu_list.writeto(out_dir+binc_file, overwrite=True)

        #bmag
        with fits.open(file_path) as hdu_list:
            hdu_list[0].header = hdr_scan
            hdu_list[0].data = rte_data_products[1,:,:]
            hdu_list.writeto(out_dir+bmag_file, overwrite=True)

        #vlos
        with fits.open(file_path) as hdu_list:
            hdu_list[0].header = hdr_scan
            hdu_list[0].data = rte_data_products[4,:,:]
            hdu_list.writeto(out_dir+vlos_file, overwrite=True)

        #Icnt
        with fits.open(file_path) as hdu_list:
            hdu_list[0].header = hdr_scan
            hdu_list[0].data = rte_data_products[0,:,:]
            hdu_list.writeto(out_dir+icnt_file, overwrite=True)
            
        printc('--------------------------------------------------------------',bcolors.OKGREEN)
        printc(f"------------- CMILOS RTE Run Time: {np.round(time.time() - start_time,3)} seconds ",bcolors.OKGREEN)
        printc('--------------------------------------------------------------',bcolors.OKGREEN)


def cmilos_fits(data_f, hdr_arr, wve_axis_arr, data_shape, cpos_arr, data, rte, field_stop, start_row, start_col, out_rte_filename, out_dir, vers = '01'):
    """
    RTE inversion using CMILOS
    """
    print(" ")
    printc('-->>>>>>> RUNNING CMILOS ',color=bcolors.OKGREEN)
    
    try:
        CMILOS_LOC = os.path.realpath(__file__)

        CMILOS_LOC = CMILOS_LOC.split('src/')[0] + 'cmilos-fits/' #-11 as hrt_pipe.py is 11 characters

        if os.path.isfile(CMILOS_LOC+'milos'):
            printc("Cmilos-fits executable located at:", CMILOS_LOC,color=bcolors.WARNING)

        else:
            raise ValueError('Cannot find cmilos-fits:', CMILOS_LOC)

    except ValueError as err:
        printc(err.args[0],color=bcolors.FAIL)
        printc(err.args[1],color=bcolors.FAIL)
        return        

    wavelength = 6173.3354

    for scan in range(int(data_shape[-1])):

        start_time = time.time()

        file_path = data_f[scan]
        wave_axis = wve_axis_arr[scan]
        hdr_scan = hdr_arr[scan] # DC 20211117

        #must invert each scan independently, as cmilos only takes in one dataset at a time

        #get wave_axis from the hdr information of the science scans
        if cpos_arr[0] == 0:
            shift_w =  wave_axis[3] - wavelength
        elif cpos_arr[0] == 5:
            shift_w =  wave_axis[2] - wavelength

        wave_axis = wave_axis - shift_w

        print('It is assumed the wavelength array is given by the hdr')
        #print(wave_axis,color = bcolors.WARNING)
        print("Wave axis is: ", (wave_axis - wavelength)*1000.)
        print('Saving data into dummy_in.txt for RTE input')

        sdata = data[:,:,:,:,scan]
        y,x,p,l = sdata.shape

        #create hdr with wavelength positions
        hdr = fits.Header()
        print(wave_axis[0])
        hdr['LAMBDA0'] = wave_axis[0]#needs it in Angstrom 6173.1 etc
        hdr['LAMBDA1'] = wave_axis[1]
        hdr['LAMBDA2'] = wave_axis[2]
        hdr['LAMBDA3'] = wave_axis[3]
        hdr['LAMBDA4'] = wave_axis[4]
        hdr['LAMBDA5'] = wave_axis[5]
        
        
        #write out data to temp fits for cmilos-fits input
        input_arr = np.transpose(sdata, axes = (3,2,0,1)) #must transpose due to cfitsio (wl,pol,y,x) #3201 originally
        
        # DC CHANGE (same number of digits of cmilos)
#         hdr['LAMBDA0'] = float('%e' % wave_axis[0])#needs it in Angstrom 6173.1 etc
#         hdr['LAMBDA1'] = float('%e' % wave_axis[1])
#         hdr['LAMBDA2'] = float('%e' % wave_axis[2])
#         hdr['LAMBDA3'] = float('%e' % wave_axis[3])
#         hdr['LAMBDA4'] = float('%e' % wave_axis[4])
#         hdr['LAMBDA5'] = float('%e' % wave_axis[5])
#         printc('-->>>>>>> CHANGING DATA PRECISION ',color=bcolors.OKGREEN)
#         for w in range(l):
#             for s in range(p):
#                 for i in range(y):
#                     for j in range(x):
#                         input_arr[w,s,i,j] = float('%e' % input_arr[w,s,i,j])
        # DC CHANGE END
        
        hdu1 = fits.PrimaryHDU(data=input_arr, header = hdr)

        #mask
        mask = np.ones((sdata.shape[0],sdata.shape[1])) #change this for fdt
        hdu2 = fits.ImageHDU(data=mask)

        #write out to temp fits
        hdul_tmp = fits.HDUList([hdu1, hdu2])
        hdul_tmp.writeto(out_dir+'temp_cmilos_io.fits', overwrite=True)
        
        del sdata

        printc(f'  ---- >>>>> Inverting data scan number: {scan} .... ',color=bcolors.OKGREEN)

        cmd = CMILOS_LOC+"milos"
        #cmd = fix
        #fix_path(cmd)
        print(cmd)

        if rte == 'RTE':
            rte_on = subprocess.call(cmd+f" 6 15 0 {out_dir+'temp_cmilos_io.fits'}",shell=True)
        if rte == 'CE':
            rte_on = subprocess.call(cmd+f" 6 15 2 {out_dir+'temp_cmilos_io.fits'}",shell=True)
        if rte == 'CE+RTE':
            rte_on = subprocess.call(cmd+f" 6 15 1 {out_dir+'temp_cmilos_io.fits'}",shell=True)

        print(rte_on)

        printc('  ---- >>>>> Reading results.... ',color=bcolors.OKGREEN)
        #print(del_dummy)

        with fits.open(out_dir+'temp_cmilos_io.fits') as hdu_list:
            rte_out = hdu_list[0].data
            #hdu_list.writeto(out_dir+'rte_out.fits', overwrite=True)
        
        del input_arr

        """
        From 0 to 11
        Iterations
        Strength
        Inclination
        Azimuth
        Eta0 parameter
        Doppler width
        Damping/aa
        Los velocity
        alfa? Counter PID?
        Constant source function
        Slope source function
        Minimum chisqr value
        """

        """
        Direct from cmilos-fits/milos.c
        inv->iter = malloc(npix*sizeof(int));
        inv->B    = malloc(npix*sizeof(double));
        inv->gm   = malloc(npix*sizeof(double));
        inv->az   = malloc(npix*sizeof(double));
        inv->eta0 = malloc(npix*sizeof(double));
        inv->dopp = malloc(npix*sizeof(double));
        inv->aa   = malloc(npix*sizeof(double));
        inv->vlos = malloc(npix*sizeof(double)); //km/s
        inv->alfa = malloc(npix*sizeof(double)); //stay light factor
        inv->S0   = malloc(npix*sizeof(double));
        inv->S1   = malloc(npix*sizeof(double));
        inv->nchisqrf = malloc(npix*sizeof(double));
        
        """

        """
        noise_in_V =  np.mean(data[:,:,3,cpos_arr[0],:])
        low_values_flags = np.max(np.abs(data[:,:,3,:,scan]),axis=-1) < noise_in_V  # Where values are low
        
        rte_out[2,low_values_flags] = 0 #not sure about 2,3,4 indexing here
        rte_out[3,low_values_flags] = 0
        rte_out[4,low_values_flags] = 0
        """
       
        rte_data_products = np.zeros((6,rte_out.shape[1],rte_out.shape[2]))

        rte_data_products[0,:,:] = rte_out[9,:,:] + rte_out[10,:,:] #continuum
        rte_data_products[1,:,:] = rte_out[1,:,:] #b mag strength
        rte_data_products[2,:,:] = rte_out[2,:,:] #inclination
        rte_data_products[3,:,:] = rte_out[3,:,:] #azimuth
        rte_data_products[4,:,:] = rte_out[7,:,:] #vlos
        rte_data_products[5,:,:] = rte_out[1,:,:]*np.cos(rte_out[2,:,:]*np.pi/180.) #blos

        rte_data_products *= field_stop[np.newaxis,start_row:start_row + data.shape[0],start_col:start_col + data.shape[1],scan] #field stop, set outside to 0
<<<<<<< HEAD
        
        hdr_scan['RTE_MOD'] = rte
        hdr_scan['RTE_SW'] = 'cmilos-fits'
        hdr_scan['RTE_ITER'] = str(15)
        
=======

        hdr_scan['RTE_MOD'] = rte
        hdr_scan['RTE_SW'] = 'cmilos-fits'
        hdr_scan['RTE_ITER'] = str(15)

>>>>>>> d27153ca
        if out_rte_filename is None:
            filename_root = str(file_path.split('.fits')[0][-10:])
            stokes_file, icnt_file, bmag_file, bazi_file, binc_file, blos_file, vlos_file = create_output_filenames(file_path, filename_root, version = vers)
        else:
            if isinstance(out_rte_filename, list):
                filename_root = out_rte_filename[scan]

            elif isinstance(out_rte_filename, str):
                filename_root = out_rte_filename

            else:
                filename_root = str(file_path.split('.fits')[0][-10:])
                print(f"out_rte_filename neither string nor list, reverting to default: {filename_root}")

            blos_file, icnt_file, bmag_file, bazi_file, binc_file, blos_file = filename_root, filename_root, filename_root, filename_root, filename_root, filename_root

        #blos
        with fits.open(file_path) as hdu_list:
            hdu_list[0].header= hdr_scan
            hdu_list[0].data = rte_data_products[5,:,:]
            hdu_list.writeto(out_dir+blos_file, overwrite=True)

        #bazi
        with fits.open(file_path) as hdu_list:
            hdu_list[0].header = hdr_scan
            hdu_list[0].data = rte_data_products[3,:,:]
            hdu_list.writeto(out_dir+bazi_file, overwrite=True)

        #binc
        with fits.open(file_path) as hdu_list:
            hdu_list[0].header = hdr_scan
            hdu_list[0].data = rte_data_products[2,:,:]
            hdu_list.writeto(out_dir+binc_file, overwrite=True)

        #bmag
        with fits.open(file_path) as hdu_list:
            hdu_list[0].header = hdr_scan
            hdu_list[0].data = rte_data_products[1,:,:]
            hdu_list.writeto(out_dir+bmag_file, overwrite=True)

        #vlos
        with fits.open(file_path) as hdu_list:
            hdu_list[0].header = hdr_scan
            hdu_list[0].data = rte_data_products[4,:,:]
            hdu_list.writeto(out_dir+vlos_file, overwrite=True)

        #Icnt
        with fits.open(file_path) as hdu_list:
            hdu_list[0].header = hdr_scan
            hdu_list[0].data = rte_data_products[0,:,:]
            hdu_list.writeto(out_dir+icnt_file, overwrite=True)

        printc('--------------------------------------------------------------',bcolors.OKGREEN)
        printc(f"------------- CMILOS-FITS RTE Run Time: {np.round(time.time() - start_time,3)} seconds ",bcolors.OKGREEN)
        printc('--------------------------------------------------------------',bcolors.OKGREEN)



def pmilos(data_f, hdr_arr, wve_axis_arr, data_shape, cpos_arr, data, rte, field_stop, start_row, start_col, out_rte_filename, out_dir, vers = '01'):
    """
    RTE inversion using PMILOS
    """
    print(" ")
    printc('-->>>>>>> RUNNING PMILOS ',color=bcolors.OKGREEN)
    
    try:
        PMILOS_LOC = os.path.realpath(__file__)

        PMILOS_LOC = PMILOS_LOC.split('src/')[0] + 'p-milos/' #11 as hrt_pipe.py is 11 characters -8 if in utils.py

        if os.path.isfile(PMILOS_LOC+'pmilos.x'):
            printc("Pmilos executable located at:", PMILOS_LOC,color=bcolors.WARNING)

        else:
            raise ValueError('Cannot find pmilos:', PMILOS_LOC)

    except ValueError as err:
        printc(err.args[0],color=bcolors.FAIL)
        printc(err.args[1],color=bcolors.FAIL)
        return  
    
    wavelength = 6173.3354

    for scan in range(int(data_shape[-1])):

        start_time = time.time()

        file_path = data_f[scan]
        wave_axis = wve_axis_arr[scan]
        hdr_scan = hdr_arr[scan]

        #must invert each scan independently, as cmilos only takes in one dataset at a time

        #get wave_axis from the hdr information of the science scans
        if cpos_arr[0] == 0:
            shift_w =  wave_axis[3] - wavelength
        elif cpos_arr[0] == 5:
            shift_w =  wave_axis[2] - wavelength

        wave_axis = wave_axis - shift_w

        print('It is assumed the wavelength array is given by the hdr')
        #print(wave_axis,color = bcolors.WARNING)
        print("Wave axis is: ", (wave_axis - wavelength)*1000.)
        print('Saving data into ./p-milos/run/data/input_tmp.fits for pmilos RTE input')

        #write wavelengths to wavelength.fits file for the settings

        wave_input = np.zeros((2,6)) #cfitsio reads dimensions in opposite order
        wave_input[0,:] = 1
        wave_input[1,:] = wave_axis

        print(wave_axis)

        hdr = fits.Header()

        primary_hdu = fits.PrimaryHDU(wave_input, header = hdr)
        hdul = fits.HDUList([primary_hdu])
        hdul.writeto(f'./p-milos/run/wavelength_tmp.fits', overwrite=True)

        sdata = data[:,:,:,:,scan].T
        sdata = sdata.astype(np.float32)
        #create input fits file for pmilos
        hdr = fits.Header() 
        
        hdr['CTYPE1'] = 'HPLT-TAN'
        hdr['CTYPE2'] = 'HPLN-TAN'
        hdr['CTYPE3'] = 'STOKES' #check order of stokes
        hdr['CTYPE4'] = 'WAVE-GRI' 
    
        primary_hdu = fits.PrimaryHDU(sdata, header = hdr)
        hdul = fits.HDUList([primary_hdu])
        hdul.writeto(f'./p-milos/run/data/input_tmp.fits', overwrite=True)

        if rte == 'RTE':
            cmd = "mpiexec -n 64 ../pmilos.x pmilos.minit" #../milos.x pmilos.mtrol" ##
        
        if rte == 'CE':
            cmd = "mpiexec -np 16 ../pmilos.x pmilos_ce.minit"

        if rte == 'CE+RTE':
            print("CE+RTE not possible on PMILOS, performing RTE instead")
            cmd = "mpiexec -np 16 ../pmilos.x pmilos.minit"

        if rte == 'RTE_seq':
            cmd = '../milos.x pmilos.mtrol'

        del sdata
        #need to change settings for CE or CE+RTE in the pmilos.minit file here
        
        printc(f'  ---- >>>>> Inverting data scan number: {scan} .... ',color=bcolors.OKGREEN)

        cwd = os.getcwd()
        os.chdir("./p-milos/run/")
        rte_on = subprocess.call(cmd,shell=True)
        os.chdir(cwd)
        
        if rte == 'CE':
            out_file = 'inv__mod_ce.fits' # not sure about this one

        else:
            out_file = 'inv__mod.fits' #only when one datacube and 16 processors

        with fits.open(f'./p-milos/run/results/{out_file}') as hdu_list:
            result = hdu_list[0].data

        #del_dummy = subprocess.call(f"rm ./p-milos/run/results/{out_file}.fits",shell=True) 
        del_dummy = subprocess.call(f"rm ./p-milos/run/results/{out_file}",shell=True) #must delete the output file
      
        #result has dimensions [rows,cols,13]
        result = np.moveaxis(result,0,2)
        print(result.shape)
        #printc(f'  ---- >>>>> You are HERE .... ',color=bcolors.WARNING)
        """
        PMILOS Output 13 columns
        0. eta0 = line-to-continuum absorption coefficient ratio 
        1. B = magnetic field strength [Gauss] 
        2. vlos = line-of-sight velocity [km/s] 
        3. dopp = Doppler width [Angstroms] 
        4. aa = damping parameter 
        5. gm = magnetic field inclination [deg] 
        6. az = magnetic field azimuth [deg] 
        7. S0 = source function constant 
        8. S1 = source function gradient 
        9. mac = macroturbulent velocity [km/s] 
        10. filling factor of the magnetic component [0-1]  
        11. Number of iterations performed 
        12. Chisqr value
        """

        rte_data_products = np.zeros((6,result.shape[0],result.shape[1]))

        rte_data_products[0,:,:] = result[:,:,7] + result[:,:,8] #continuum
        rte_data_products[1,:,:] = result[:,:,1] #b mag strength
        rte_data_products[2,:,:] = result[:,:,5] #inclination
        rte_data_products[3,:,:] = result[:,:,6] #azimuth
        rte_data_products[4,:,:] = result[:,:,2] #vlos
        rte_data_products[5,:,:] = result[:,:,1]*np.cos(result[:,:,5]*np.pi/180.) #blos

        rte_data_products *= field_stop[np.newaxis,start_row:start_row + data.shape[0],start_col:start_col + data.shape[1],scan] #field stop, set outside to 0

        hdr_scan['RTE_MOD'] = rte
        hdr_scan['RTE_SW'] = 'pmilos'
        hdr_scan['RTE_ITER'] = str(15)
<<<<<<< HEAD
        
=======

>>>>>>> d27153ca
        if out_rte_filename is None:
            filename_root = str(file_path.split('.fits')[0][-10:])
            stokes_file, icnt_file, bmag_file, bazi_file, binc_file, blos_file, vlos_file = create_output_filenames(file_path, filename_root, version = vers)
        else:
            filename_root = out_rte_filename

            blos_file, icnt_file, bmag_file, bazi_file, binc_file, blos_file = filename_root, filename_root, filename_root, filename_root, filename_root, filename_root

        # with fits.open(file_path) as hdu_list:
        #     hdu_list[0].header = hdr
        #     hdu_list[0].data = rte_data_products
        #     hdu_list.writeto(out_dir+filename_root+'_rte_data_products.fits', overwrite=True)

        #blos
        with fits.open(file_path) as hdu_list:
            hdu_list[0].header= hdr_scan
            hdu_list[0].data = rte_data_products[5,:,:]
            hdu_list.writeto(out_dir+blos_file, overwrite=True)

        #bazi
        with fits.open(file_path) as hdu_list:
            hdu_list[0].header = hdr_scan
            hdu_list[0].data = rte_data_products[3,:,:]
            hdu_list.writeto(out_dir+bazi_file, overwrite=True)

        #binc
        with fits.open(file_path) as hdu_list:
            hdu_list[0].header = hdr_scan
            hdu_list[0].data = rte_data_products[2,:,:]
            hdu_list.writeto(out_dir+binc_file, overwrite=True)

        #bmag
        with fits.open(file_path) as hdu_list:
            hdu_list[0].header = hdr_scan
            hdu_list[0].data = rte_data_products[1,:,:]
            hdu_list.writeto(out_dir+bmag_file, overwrite=True)

        #vlos
        with fits.open(file_path) as hdu_list:
            hdu_list[0].header = hdr_scan
            hdu_list[0].data = rte_data_products[4,:,:]
            hdu_list.writeto(out_dir+vlos_file, overwrite=True)

        #Icnt
        with fits.open(file_path) as hdu_list:
            hdu_list[0].header = hdr_scan
            hdu_list[0].data = rte_data_products[0,:,:]
            hdu_list.writeto(out_dir+icnt_file, overwrite=True)


    printc('--------------------------------------------------------------',bcolors.OKGREEN)
    printc(f"------------- PMILOS RTE Run Time: {np.round(time.time() - start_time,3)} seconds ",bcolors.OKGREEN)
    printc('--------------------------------------------------------------',bcolors.OKGREEN)
<|MERGE_RESOLUTION|>--- conflicted
+++ resolved
@@ -174,19 +174,11 @@
         rte_data_products[5,:,:] = rte_invs_noth[2,:,:]*np.cos(rte_invs_noth[3,:,:]*np.pi/180.) #blos
 
         rte_data_products *= field_stop[np.newaxis,start_row:start_row + data.shape[0],start_col:start_col + data.shape[1],scan] #field stop, set outside to 0
-<<<<<<< HEAD
-        
+
         hdr_scan['RTE_MOD'] = rte
         hdr_scan['RTE_SW'] = 'cmilos'
         hdr_scan['RTE_ITER'] = str(15)
-        
-=======
-
-        hdr_scan['RTE_MOD'] = rte
-        hdr_scan['RTE_SW'] = 'cmilos'
-        hdr_scan['RTE_ITER'] = str(15)
-
->>>>>>> d27153ca
+
         if out_rte_filename is None:
             filename_root = str(file_path.split('.fits')[0][-10:])
             stokes_file, icnt_file, bmag_file, bazi_file, binc_file, blos_file, vlos_file = create_output_filenames(file_path, filename_root, version = vers)
@@ -419,19 +411,11 @@
         rte_data_products[5,:,:] = rte_out[1,:,:]*np.cos(rte_out[2,:,:]*np.pi/180.) #blos
 
         rte_data_products *= field_stop[np.newaxis,start_row:start_row + data.shape[0],start_col:start_col + data.shape[1],scan] #field stop, set outside to 0
-<<<<<<< HEAD
-        
+
         hdr_scan['RTE_MOD'] = rte
         hdr_scan['RTE_SW'] = 'cmilos-fits'
         hdr_scan['RTE_ITER'] = str(15)
-        
-=======
-
-        hdr_scan['RTE_MOD'] = rte
-        hdr_scan['RTE_SW'] = 'cmilos-fits'
-        hdr_scan['RTE_ITER'] = str(15)
-
->>>>>>> d27153ca
+
         if out_rte_filename is None:
             filename_root = str(file_path.split('.fits')[0][-10:])
             stokes_file, icnt_file, bmag_file, bazi_file, binc_file, blos_file, vlos_file = create_output_filenames(file_path, filename_root, version = vers)
@@ -636,11 +620,7 @@
         hdr_scan['RTE_MOD'] = rte
         hdr_scan['RTE_SW'] = 'pmilos'
         hdr_scan['RTE_ITER'] = str(15)
-<<<<<<< HEAD
-        
-=======
-
->>>>>>> d27153ca
+
         if out_rte_filename is None:
             filename_root = str(file_path.split('.fits')[0][-10:])
             stokes_file, icnt_file, bmag_file, bazi_file, binc_file, blos_file, vlos_file = create_output_filenames(file_path, filename_root, version = vers)
