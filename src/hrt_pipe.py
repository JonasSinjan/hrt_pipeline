--- conflicted
+++ resolved
@@ -115,11 +115,7 @@
 
     printc('--------------------------------------------------------------',bcolors.OKGREEN)
     printc('PHI HRT data reduction software  ',bcolors.OKGREEN)
-<<<<<<< HEAD
-    printc('version: '+version,bcolors.OKGREEN)
-=======
     printc('Version: '+version,bcolors.OKGREEN)
->>>>>>> d27153ca
     printc('--------------------------------------------------------------',bcolors.OKGREEN)
 
     #-----------------
@@ -425,21 +421,12 @@
 
         if out_intermediate:
             data_darkc = data.copy()
-<<<<<<< HEAD
-        
+
         DID_dark = h['PHIDATID']
-            
+
         for hdr in hdr_arr:
             hdr['CAL_DARK'] = DID_dark
-            
-=======
-
-        DID_dark = h['PHIDATID']
-
-        for hdr in hdr_arr:
-            hdr['CAL_DARK'] = DID_dark
-
->>>>>>> d27153ca
+
     else:
         print(" ")
         printc('-->>>>>>> No dark mode',color=bcolors.WARNING)
@@ -456,18 +443,11 @@
         start_time = time.time()
 
         flat = unsharp_masking(flat,sigma,flat_pmp_temp,cpos_arr,clean_mode, clean_f = "blurring")
-<<<<<<< HEAD
+
         for hdr in hdr_arr:
             hdr['CAL_USH'] = clean_mode
             hdr['SIGM_USH'] = sigma
-            
-=======
-
-        for hdr in hdr_arr:
-            hdr['CAL_USH'] = clean_mode
-            hdr['SIGM_USH'] = sigma
-        
->>>>>>> d27153ca
+        
         printc('--------------------------------------------------------------',bcolors.OKGREEN)
         printc(f"------------- Cleaning flat time: {np.round(time.time() - start_time,3)} seconds",bcolors.OKGREEN)
         printc('--------------------------------------------------------------',bcolors.OKGREEN)
@@ -593,14 +573,6 @@
         for hdr in hdr_arr:
             hdr['CAL_IPOL'] = 'HRT'+pmp_temp
         
-<<<<<<< HEAD
-        for hdr in hdr_arr:
-            hdr['CAL_IPOL'] = 'HRT'+pmp_temp
-        
-        if out_intermediate:
-            data_demod = data.copy()
-=======
->>>>>>> d27153ca
 
         printc('--------------------------------------------------------------',bcolors.OKGREEN)
         printc(f"------------- Demodulation time: {np.round(time.time() - start_time,3)} seconds ",bcolors.OKGREEN)
@@ -661,12 +633,9 @@
             data[:,:,:,:,scan] = data[:,:,:,:,scan]/I_c[scan]
             Ic_mask[...,scan] = Ic_temp
             hdr_arr[scan]['CAL_NORM'] = round(I_c[scan],4) # DC 20211116
-<<<<<<< HEAD
-=======
 
         if out_intermediate:
             data_demod_normed = data.copy()
->>>>>>> d27153ca
 
         printc('--------------------------------------------------------------',bcolors.OKGREEN)
         printc(f"------------- Stokes Normalising time: {np.round(time.time() - start_time,3)} seconds ",bcolors.OKGREEN)
@@ -708,24 +677,10 @@
             scan_hdr['CAL_CRT3'] = round(ctalk_params[offset,u],4) #I-U offset
             scan_hdr['CAL_CRT5'] = round(ctalk_params[offset,v],4) #I-V offset
             
-<<<<<<< HEAD
             scan_hdr['CAL_CRT6'] = 0 #V-Q slope
             scan_hdr['CAL_CRT8'] = 0 #V-U slope
             scan_hdr['CAL_CRT7'] = 0 #V-Q offset
             scan_hdr['CAL_CRT9'] = 0 #V-U offset
-=======
-                scan_hdr['CAL_CRT0'] = round(ctalk_params[slope,q],4) #I-Q slope
-                scan_hdr['CAL_CRT2'] = round(ctalk_params[slope,u],4) #I-U slope
-                scan_hdr['CAL_CRT4'] = round(ctalk_params[slope,v],4) #I-V slope
-                scan_hdr['CAL_CRT1'] = round(ctalk_params[offset,q],4) #I-Q offset
-                scan_hdr['CAL_CRT3'] = round(ctalk_params[offset,u],4) #I-U offset
-                scan_hdr['CAL_CRT5'] = round(ctalk_params[offset,v],4) #I-V offset
-
-                scan_hdr['CAL_CRT6'] = 0 #V-Q slope
-                scan_hdr['CAL_CRT8'] = 0 #V-U slope
-                scan_hdr['CAL_CRT7'] = 0 #V-Q offset
-                scan_hdr['CAL_CRT9'] = 0 #V-U offset
->>>>>>> d27153ca
                 
         try:    
             data = CT_ItoQUV(data, CTparams, norm_stokes, cpos_arr, Ic_mask)
