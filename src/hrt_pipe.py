--- conflicted
+++ resolved
@@ -148,12 +148,9 @@
         demod = input_dict['demod']
         norm_stokes = input_dict['norm_stokes']
         ItoQUV = input_dict['ItoQUV']
-<<<<<<< HEAD
 #         ctalk_params = input_dict['ctalk_params']
         out_intermediate = input_dict['out_intermediate']  # DC 20211116
-=======
-        ctalk_params = input_dict['ctalk_params']
->>>>>>> 44df7e0c
+
         rte = input_dict['rte']
         p_milos = input_dict['p_milos']
         cmilos_fits_opt = input_dict['cmilos_fits_opt']
@@ -593,17 +590,12 @@
             if fs_c:
                 Ic_temp *= field_stop
             
-<<<<<<< HEAD
             Ic_temp = np.array(Ic_temp, dtype=bool)
             I_c[scan] = np.mean(data[Ic_temp,0,cpos_arr[0],int(scan)])
             data[:,:,:,:,scan] = data[:,:,:,:,scan]/I_c[scan]
             Ic_mask[...,scan] = Ic_temp
             hdr_arr[scan]['CAL_NORM'] = round(I_c[scan],0) # DC 20211116
-=======
-            Ic_mask = np.array(Ic_mask, dtype=bool)
-            I_c = np.mean(data[Ic_mask,0,cpos_arr[0],int(scan)])
-            data[:,:,:,:,scan] = data[:,:,:,:,scan]/I_c
->>>>>>> 44df7e0c
+
             
         printc('--------------------------------------------------------------',bcolors.OKGREEN)
         printc(f"------------- Stokes Normalising time: {np.round(time.time() - start_time,3)} seconds ",bcolors.OKGREEN)
@@ -645,8 +637,6 @@
                 scan_hdr['CAL_CRT0'] = round(ctalk_params[slope,q],4) #I-Q slope
                 scan_hdr['CAL_CRT2'] = round(ctalk_params[slope,u],4) #I-U slope
                 scan_hdr['CAL_CRT4'] = round(ctalk_params[slope,v],4) #I-V slope
-
-<<<<<<< HEAD
                 scan_hdr['CAL_CRT1'] = round(ctalk_params[offset,q],4) #I-Q offset
                 scan_hdr['CAL_CRT3'] = round(ctalk_params[offset,u],4) #I-U offset
                 scan_hdr['CAL_CRT5'] = round(ctalk_params[offset,v],4) #I-V offset
@@ -654,10 +644,7 @@
         try:    
             data = CT_ItoQUV(data, CTparams, norm_stokes, cpos_arr, Ic_mask)
 
-=======
-        try:
-           data = CT_ItoQUV(data, ctalk_params, norm_stokes, cpos_arr, Ic_mask)
->>>>>>> 44df7e0c
+
         except Exception:
             print("There was an issue applying the I -> Q,U,V cross talk correction")
             if 'Ic_mask' not in vars():
