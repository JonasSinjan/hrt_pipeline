from posix import listdir
import numpy as np 
import os.path
from astropy.io import fits
import time
import datetime
from operator import itemgetter
import json
import matplotlib.pyplot as plt
from numpy.core.numeric import True_

from utils import *
from processes import *
from inversions import *

def phihrt_pipe(input_json_file):

    '''
    PHI-HRT data reduction pipeline
    1. read in science data (+ OPTION: scaling) open path option + open for several scans at once
    2. read in flat field (+scaling)- just accepts one flat field fits file
    3. read in dark field (+scaling)
    4. apply dark field
    5. option to clean flat field with unsharp masking
    6. normalise flat field
    7. apply flat field
    8. apply prefilter
    9. read in field stop
    10. apply field stop
    11. demodulate with const demod matrix
        a) option to output demod to fits file
    12. normalise to quiet sun
    13. calibration
        a) ghost correction - not implemented yet
        b) cross talk correction
    14. rte inversion with pmilos/cmilos (CE, RTE or CE+RTE)
        a) output rte data products to fits file

    Parameters
    ----------
        Input:
    data_f : list or string
        list containing paths to fits files of the raw HRT data OR string of path to one file  - must have last 10 characters before .fits as the DID - for naming purposes of output files
    dark_f : string, DEFAULT ''
        Fits file of a dark file (ONLY ONE FILE)
    flat_f : string, DEFAULT ''
        Fits file of a HRT flatfield (ONLY ONE FILE)

    ** Options:
    L1_input: bool, DEFAULT True
        ovverides scale_data, bit_conversion, and accum_scaling, so that correct scaling for L1 data applied
    L1_8_generate: bool, DEFAULT False
        if True, assumes L1 input, and generates RTE output with the calibration header information
    scale_data: bool, DEFAULT True
        performs the accumulation scaling + conversion for flat and science (only FALSE for commissioning data)
    bit_conversion: bool, DEFAULT True
        divides the scan + flat by 256 to convert from 24.8bit to 32bits
    norm_f: bool, DEFAULT: True
        to normalise the flat fields before applying
    clean_f: str, DEFAULT: None
        clean the flat field with unsharp masking, accepted values = ['blurring','fft']
    sigma: int, DEFAULT: 59
        sigma of the gaussian convolution used for unsharp masking if clean_f == 'blurring', 'fft'
    clean_mode: str, DEFAULT: "V"
        The polarisation states of the flat field to be unsharp masked, options are "V", "UV" and "QUV"
    flat_states: int, DEFAULT: 24
        Number of flat fields to be applied, options are 4 (one for each pol state), 6 (one for each wavelength), 24 (one for each image)
    prefilter_f: str, DEFAULT None
        file path location to prefilter fits file, apply prefilter correction
    flat_c: bool, DEFAULT: True
        apply flat field correction
    dark_c: bool, DEFAULT: True
        apply dark field correction
    fs_c: bool, DEFAULT True
        apply HRT field stop
    ghost_c: bool, DEFAULT True
        apply HRT field stop and avoid ghost region in CrossTalk parameters computation
    limb: str, DEFAULT None
        specify if it is a limb observation, options are 'N', 'S', 'W', 'E'
    demod: bool, DEFAULT: True
        apply demodulate to the stokes
    norm_stokes: bool, DEFAULT: True
        normalise the stokes vector to the quiet sun (I_continuum)
    out_dir : string, DEFUALT: './'
        directory for the output files
    out_stokes_file: bool, DEFAULT: False
        output file with the stokes vectors to fits file
    out_stokes_filename: str, DEFAULT = None
        if None, takes last 10 characters of input scan filename (assumes its a DID), change if want other name
    ItoQUV: bool, DEFAULT: False 
        apply I -> Q,U,V correction
    ctalk_params: numpy arr, DEFAULT: None 
        cross talk parameters for ItoQUV, (2,3) numpy array required: first axis: Slope, Offset (Normalised to I_c) - second axis:  Q,U,V
    rte: str, DEFAULT: False 
        invert using cmilos, options: 'RTE' for Milne Eddington Inversion, 'CE' for Classical Estimates, 'CE+RTE' for combined
    out_rte_filename: str, DEFAULT = ''
        if '', takes last 10 characters of input scan filename (assumes its a DID), change if want other name
    out_intermediate: bool, DEFAULT = False
        if True, dark corrected, flat corrected, prefilter corrected and demodulated data will be saved
    p_milos: bool, DEFAULT = True
        if True, will execute the RTE inversion using the parallel version of the CMILOS code on 16 processors
    Returns
    -------
    data: numpy array
        stokes vector
    flat: numpy array
        flat field 

    References
    ----------
    SPGYlib

    '''
    version = 'V1.2 February 8th 2022'

    printc('--------------------------------------------------------------',bcolors.OKGREEN)
    printc('PHI HRT data reduction software  ',bcolors.OKGREEN)
    printc('Version: '+version,bcolors.OKGREEN)
    printc('--------------------------------------------------------------',bcolors.OKGREEN)

    #-----------------
    # READ INPUT JSON
    #-----------------
    
    input_dict = json.load(open(input_json_file))

    try:
        data_f = input_dict['data_f']
        flat_f = input_dict['flat_f']
        dark_f = input_dict['dark_f']

        L1_input = input_dict['L1_input']
        L1_8_generate = input_dict['L1_8_generate']
        scale_data = input_dict['scale_data']
        accum_scaling = input_dict['accum_scaling']
        bit_conversion = input_dict['bit_conversion']

        dark_c = input_dict['dark_c']
        flat_c = input_dict['flat_c']
        norm_f = input_dict['norm_f']
        clean_f = input_dict['clean_f']
        sigma = input_dict['sigma']
        clean_mode = input_dict['clean_mode']
        flat_states = input_dict['flat_states']
        prefilter_f = input_dict['prefilter_f']
        fs_c = input_dict['fs_c']
        ghost_c = input_dict['ghost_c']  # DC 20211116
        limb = input_dict['limb']
        demod = input_dict['demod']
        norm_stokes = input_dict['norm_stokes']
        ItoQUV = input_dict['ItoQUV']
#         ctalk_params = input_dict['ctalk_params']
        out_intermediate = input_dict['out_intermediate']  # DC 20211116

        rte = input_dict['rte']
        p_milos = input_dict['p_milos']
        cmilos_fits_opt = input_dict['cmilos_fits']

        out_dir = input_dict['out_dir']
        out_stokes_file = input_dict['out_stokes_file']
        out_stokes_filename = input_dict['out_stokes_filename']
        out_rte_filename = input_dict['out_rte_filename']

        hot_px_mask = True
        avg_stokes_before_rte = False
        
        if 'config' not in input_dict:
            config = True
        else:
            config = input_dict['config']

        if 'vers' not in input_dict:
            vrs = '01'
        else:
            vrs = input_dict['vers']
            if len(vrs) != 2:
                print(f"Desired Version 'vers' from the input file is not 2 characters long: {vrs}")
                raise KeyError
            
    except Exception as e:
        print(f"Missing key(s) in the input config file: {e}")
        raise KeyError
    
    overall_time = time.perf_counter()

    if L1_input:
        #print("L1_input param set to True - Assuming L1 science data")
        accum_scaling = True 
        bit_conversion = True
        scale_data = True

    #-----------------
    # READ DATA
    #-----------------

    print(" ")
    printc('-->>>>>>> Reading Data',color=bcolors.OKGREEN) 

    start_time = time.perf_counter()

    if isinstance(data_f, str):
        data_f = [data_f]

    if isinstance(data_f, list):
        #if the data_f contains several scans
        printc(f'Input contains {len(data_f)} scan(s)',color=bcolors.OKGREEN)
        
        number_of_scans = len(data_f)

        data_arr = [0]*number_of_scans
        hdr_arr = [0]*number_of_scans

        wve_axis_arr = [0]*number_of_scans
        cpos_arr = [0]*number_of_scans
        voltagesData_arr = [0]*number_of_scans
        tuning_constant_arr = [0]*number_of_scans

        for scan in range(number_of_scans):
            data_arr[scan], hdr_arr[scan] = get_data(data_f[scan], scaling = accum_scaling, bit_convert_scale = bit_conversion, scale_data = scale_data)

            wve_axis_arr[scan], voltagesData_arr[scan], tuning_constant_arr[scan], cpos_arr[scan] = fits_get_sampling(data_f[scan],verbose = True)

            if 'IMGDIRX' in hdr_arr[scan] and hdr_arr[scan]['IMGDIRX'] == 'YES':
                print(f"This scan has been flipped in the Y axis to conform to orientation standards. \n File: {data_f[scan]}")

        #--------
        # test if the scans have different sizes
        #--------

        check_size(data_arr)

        #--------
        # test if the scans have different continuum wavelength_positions
        #--------

        check_cpos(cpos_arr)

        #--------
        # test if the scans have different pmp temperatures
        #--------

        pmp_temp = check_pmp_temp(hdr_arr)

        #so that data is [y,x,24,scans]
        data = np.stack(data_arr, axis = -1)
        data = np.moveaxis(data, 0,-2) 

        print(f"Data shape is {data.shape}")

        #--------
        # test if the scans have same IMGDIRX keyword
        #--------
    
        header_imgdirx_exists, imgdirx_flipped = check_IMGDIRX(hdr_arr)
    
    else:
        printc("ERROR, data_f argument is neither a string nor list containing strings: {} \n Ending Process",data_f,color=bcolors.FAIL)
        exit()

    data_shape = data.shape

    data_size = data_shape[:2]
    
    #converting to [y,x,pol,wv,scans]

    data = stokes_reshape(data)

    #enabling cropped datasets, so that the correct regions of the dark field and flat field are applied
    print("Data reshaped to: ", data.shape)

    diff = 2048-data_size[0] #handling 0/2 errors
    
    if np.abs(diff) > 0:
    
        start_row = int((2048-data_size[0])/2)
        start_col = int((2048-data_size[1])/2)
        
    else:
        start_row, start_col = 0, 0
    
    rows = slice(start_row,start_row + data_size[0])
    cols = slice(start_col,start_col + data_size[1])
    ceny = slice(data_size[0]//2 - data_size[0]//4, data_size[0]//2 + data_size[0]//4)
    cenx = slice(data_size[1]//2 - data_size[1]//4, data_size[1]//2 + data_size[1]//4)

    hdr_arr = setup_header(hdr_arr)
    
    hdr_arr = setup_header(hdr_arr)
    
    printc('--------------------------------------------------------------',bcolors.OKGREEN)
    printc(f"------------ Load science data time: {np.round(time.perf_counter() - start_time,3)} seconds",bcolors.OKGREEN)
    printc('--------------------------------------------------------------',bcolors.OKGREEN)

    for hdr in hdr_arr:
        hdr['VERS_SW'] = version #version of pipeline
        hdr['VERSION'] = vrs #version of the file V01
    #-----------------
    # READ FLAT FIELDS
    #-----------------

    if flat_c:
        print(" ")
        printc('-->>>>>>> Reading Flats',color=bcolors.OKGREEN)

        start_time = time.perf_counter()
        
        # flat from IP-5
        if '0024151020000' in flat_f or '0024150020000' in flat_f:
            flat, header_flat = get_data(flat_f, scaling = accum_scaling,  bit_convert_scale=bit_conversion,
                                        scale_data=False)
        else:
            flat, header_flat = get_data(flat_f, scaling = accum_scaling,  bit_convert_scale=bit_conversion,
                                        scale_data=scale_data)
                    
        if 'IMGDIRX' in header_flat:
            header_fltdirx_exists = True
            fltdirx_flipped = str(header_flat['IMGDIRX'])
        else:
            header_fltdirx_exists = False
            fltdirx_flipped = 'NO'
        
        print(f"Flat field shape is {flat.shape}")
        # correction based on science data - see if flat and science are both flipped or not
        flat = compare_IMGDIRX(flat,header_imgdirx_exists,imgdirx_flipped,header_fltdirx_exists,fltdirx_flipped)
        
        flat = np.moveaxis(flat, 0,-1) #so that it is [y,x,24]
        flat = flat.reshape(2048,2048,6,4) #separate 24 images, into 6 wavelengths, with each 4 pol states
        flat = np.moveaxis(flat, 2,-1)
        
        print(flat.shape)

        _, _, _, cpos_f = fits_get_sampling(flat_f,verbose = True) #get flat continuum position

        print(f"The continuum position of the flat field is at {cpos_f} index position")
        
        #--------
        # test if the science and flat have continuum at same position
        #--------

        flat = compare_cpos(flat,cpos_f,cpos_arr[0]) 

        flat_pmp_temp = str(header_flat['HPMPTSP1'])

        print(f"Flat PMP Temperature Set Point: {flat_pmp_temp}")


        #--------
        # correct for missing line in particular flat field
        #--------

        if flat_f[-15:] == '0162201100.fits':  # flat_f[-62:] == 'solo_L0_phi-hrt-flat_0667134081_V202103221851C_0162201100.fits'
            print("This flat has a missing line - filling in with neighbouring pixels")
            flat_copy = flat.copy()
            flat[:,:,1,2] = filling_data(flat_copy[:,:,1,2], 0, mode = {'exact rows':[1345,1346]}, axis=1)

            del flat_copy
            
        printc('--------------------------------------------------------------',bcolors.OKGREEN)
        printc(f"------------ Load flats time: {np.round(time.perf_counter() - start_time,3)} seconds",bcolors.OKGREEN)
        printc('--------------------------------------------------------------',bcolors.OKGREEN)


    else:
        print(" ")
        printc('-->>>>>>> No flats mode',color=bcolors.WARNING)


    #-----------------
    # READ AND CORRECT DARK FIELD
    #-----------------

    if dark_c:
        print(" ")
        printc('-->>>>>>> Reading Darks                   ',color=bcolors.OKGREEN)

        start_time = time.perf_counter()

        try:

            if dark_f[-19:] != '0022210004_000.fits':
                dark,h = get_data(dark_f,scaling = accum_scaling, bit_convert_scale = bit_conversion,scale_data = scale_data) 
            else:
                dark,h = get_data(dark_f, scaling = accum_scaling, bit_convert_scale = bit_conversion, scale_data = False)
            
            dark_shape = dark.shape
            if dark_shape != (2048,2048):
                
                printc("Dark Field Input File not in 2048,2048 format: {}",dark_f,color=bcolors.WARNING)
                printc("Attempting to correct ",color=bcolors.WARNING)
          
                try:
                    if dark_shape[0] > 2048:
                        dark = dark[dark_shape[0]-2048:,:]
                
                except Exception:
                    printc("ERROR, Unable to correct shape of dark field data: {}",dark_f,color=bcolors.FAIL)
            # DC change 20211018
            if 'IMGDIRX' in h:
                header_drkdirx_exists = True
                drkdirx_flipped = str(h['IMGDIRX'])
            else:
                header_drkdirx_exists = False
                drkdirx_flipped = 'NO'
            
            dark = compare_IMGDIRX(dark[np.newaxis],header_imgdirx_exists,imgdirx_flipped,header_drkdirx_exists,drkdirx_flipped)[0]
            
            printc('--------------------------------------------------------------',bcolors.OKGREEN)
            printc(f"------------ Load darks time: {np.round(time.perf_counter() - start_time,3)} seconds",bcolors.OKGREEN)
            printc('--------------------------------------------------------------',bcolors.OKGREEN)

        except Exception:
            printc("ERROR, Unable to open darks file: {}",dark_f,color=bcolors.FAIL)
            raise ValueError() 

        #-----------------
        # APPLY DARK CORRECTION 
        #-----------------  

        if flat_c == False:
            flat = np.empty((2048,2048,4,6))

        data, flat = apply_dark_correction(data, flat, dark, rows, cols)  
        
        if flat_c == False:
            flat = np.empty((2048,2048,4,6))

        if out_intermediate:
            data_darkc = data.copy()

        DID_dark = h['FILENAME']

        for hdr in hdr_arr:
            hdr['CAL_DARK'] = DID_dark

    else:
        print(" ")
        printc('-->>>>>>> No dark mode',color=bcolors.WARNING)


    #-----------------
    # OPTIONAL Unsharp Masking clean the flat field stokes Q, U or V images
    #-----------------

    flat_copy = flat.copy()

    if clean_f and flat_c:
        print(" ")
        printc('-->>>>>>> Cleaning flats with Unsharp Masking',color=bcolors.OKGREEN)

        start_time = time.perf_counter()

        flat = unsharp_masking(flat,sigma,flat_pmp_temp,cpos_arr,clean_mode, clean_f = "blurring")

        for hdr in hdr_arr:
            hdr['CAL_USH'] = clean_mode
            hdr['SIGM_USH'] = sigma
        
        printc('--------------------------------------------------------------',bcolors.OKGREEN)
        printc(f"------------- Cleaning flat time: {np.round(time.perf_counter() - start_time,3)} seconds",bcolors.OKGREEN)
        printc('--------------------------------------------------------------',bcolors.OKGREEN)

    else:
        print(" ")
        printc('-->>>>>>> No clean flats mode',color=bcolors.WARNING)


    #-----------------
    # NORM FLAT FIELDS
    #-----------------

    if norm_f and flat_c:
        
        flat = normalise_flat(flat, flat_f, ceny, cenx)

    else:
        print(" ")
        printc('-->>>>>>> No normalising flats mode',color=bcolors.WARNING)


    #-----------------
    # APPLY FLAT CORRECTION 
    #-----------------

    if flat_c:
        try:
            data = flat_correction(data,flat,flat_states,rows,cols)
            
            DID_flat = header_flat['PHIDATID']
            
            for hdr in hdr_arr:
                hdr['CAL_FLAT'] = DID_flat
            
            if out_intermediate:
                data_flatc = data.copy()
            
            #DID_flat = header_flat['PHIDATID']
            if '/' in flat_f:
                filename = flat_f.split('/')[-1]
            else:
                filename = flat_f
            
            for hdr in hdr_arr:
                hdr['CAL_FLAT'] = filename#DID_flat  - not the FILENAME keyword, in case we are trying with extra cleaned flats

            printc('--------------------------------------------------------------',bcolors.OKGREEN)
            printc(f"------------- Flat Field correction time: {np.round(time.perf_counter() - start_time,3)} seconds ",bcolors.OKGREEN)
            printc('--------------------------------------------------------------',bcolors.OKGREEN)
        except: 
          printc("ERROR, Unable to apply flat fields",color=bcolors.FAIL)

    else:
        print(" ")
        printc('-->>>>>>> No flat field correction mode',color=bcolors.WARNING)


    #-----------------
    # PREFILTER CORRECTION  
    #-----------------

    if prefilter_f is not None:
        print(" ")
        printc('-->>>>>>> Prefilter Correction',color=bcolors.OKGREEN)

        start_time = time.perf_counter()

        prefilter_voltages = [-1300.00,-1234.53,-1169.06,-1103.59,-1038.12,-972.644,-907.173,-841.702,-776.231,-710.760,-645.289,
                            -579.818,-514.347,-448.876,-383.404,-317.933,-252.462,-186.991,-121.520,-56.0490,9.42212,74.8932,
                            140.364,205.835,271.307, 336.778,402.249,467.720,533.191,598.662,664.133,729.604,795.075,860.547,
                            926.018,991.489,1056.96,1122.43,1187.90,1253.37, 1318.84,1384.32,1449.79,1515.26,1580.73,1646.20,
                            1711.67,1777.14,1842.61]

        prefilter, _ = load_fits(prefilter_f)

        #prefilter = prefilter[:,652:1419,613:1380] #crop the helioseismology data

        data = prefilter_correction(data,voltagesData_arr,prefilter,prefilter_voltages)
        
        for hdr in hdr_arr:
            hdr['CAL_PRE'] = prefilter_f

        for hdr in hdr_arr:
            hdr['CAL_PRE'] = prefilter_f

        data_PFc = data.copy()  # DC 20211116

        printc('--------------------------------------------------------------',bcolors.OKGREEN)
        printc(f"------------- Prefilter correction time: {np.round(time.perf_counter() - start_time,3)} seconds",bcolors.OKGREEN)
        printc('--------------------------------------------------------------',bcolors.OKGREEN)

    else:
        print(" ")
        printc('-->>>>>>> No prefilter mode',color=bcolors.WARNING)


    #-----------------
    # FIELD STOP 
    #-----------------

    if fs_c:
        data, field_stop = apply_field_stop(data, rows, cols, header_imgdirx_exists, imgdirx_flipped)

        if ghost_c:
            field_stop_ghost = load_ghost_field_stop(header_imgdirx_exists, imgdirx_flipped)


    else:
        print(" ")
        printc('-->>>>>>> No field stop mode',color=bcolors.WARNING)


    #-----------------
    # APPLY DEMODULATION 
    #-----------------

    if demod:

        print(" ")
        printc('-->>>>>>> Demodulating data',color=bcolors.OKGREEN)

        start_time = time.perf_counter()

        data,_ = demod_hrt(data, pmp_temp)

        for hdr in hdr_arr:
            hdr['CAL_IPOL'] = 'HRT'+pmp_temp
        
        printc('--------------------------------------------------------------',bcolors.OKGREEN)
        printc(f"------------- Demodulation time: {np.round(time.perf_counter() - start_time,3)} seconds ",bcolors.OKGREEN)
        printc('--------------------------------------------------------------',bcolors.OKGREEN)

    else:
        print(" ")
        printc('-->>>>>>> No demod mode',color=bcolors.WARNING)


    #-----------------
    # HOT PIXEL MASK 
    #-----------------

    if hot_px_mask:
        data = hot_pixel_mask(data, rows, cols)
        printc('-->>>>>>> Hot Pixel Mask',color=bcolors.OKGREEN)

    else:
        printc('-->>>>>>> No hot pixel mask',color=bcolors.WARNING)


    #-----------------
    # APPLY NORMALIZATION 
    #-----------------

    if norm_stokes:
        
        print(" ")
        printc('-->>>>>>> Normalising Stokes to Quiet Sun',color=bcolors.OKGREEN)
        
        start_time = time.perf_counter()

        Ic_mask = np.zeros((data_size[0],data_size[1],data_shape[-1]),dtype=bool)
        I_c = np.ones(data_shape[-1])
        limb_mask = np.ones((data_size[0],data_size[1],data_shape[-1]))
        limb = False
        
        for scan in range(data_shape[-1]):
            #from Daniele Calchetti (modifed JS)
            
<<<<<<< HEAD
            #limb_copy = np.copy(data)
            
            #from Daniele Calchetti
            
            try:
        
                limb_temp, Ic_temp = limb_fitting(data[:,:,0,cpos_arr[0],int(scan)], hdr_arr[int(scan)])
                
                limb_temp = np.where(limb_temp>0,1,0)
                Ic_temp = np.where(Ic_temp>0,1,0)
                
                data[:,:,:,:,scan] = data[:,:,:,:,scan] * limb_temp[:,:,np.newaxis,np.newaxis]
                limb_mask[...,scan] = limb_temp
                limb = True
=======
            try:
                limb_temp, Ic_temp = limb_fitting(data[:,:,0,cpos_arr[0],int(scan)], hdr_arr[int(scan)])
                
                if limb_temp is not None and Ic_temp is not None: 
                    limb_temp = np.where(limb_temp>0,1,0)
                    Ic_temp = np.where(Ic_temp>0,1,0)
                    
                    data[:,:,:,:,scan] = data[:,:,:,:,scan] * limb_temp[:,:,np.newaxis,np.newaxis]
                    limb_mask[...,scan] = limb_temp
                    limb = True

                else:
                    Ic_temp = np.zeros(data_size)
                    Ic_temp[ceny,cenx] = 1
                    Ic_temp = np.where(Ic_temp>0,1,0)

>>>>>>> e9a94ecf
            except:
                Ic_temp = np.zeros(data_size)
                Ic_temp[ceny,cenx] = 1
                Ic_temp = np.where(Ic_temp>0,1,0)
             
             
            if fs_c:
                Ic_temp *= field_stop[rows,cols]
            
            Ic_temp = np.array(Ic_temp, dtype=bool)
            I_c[scan] = np.mean(data[Ic_temp,0,cpos_arr[0],int(scan)])
            data[:,:,:,:,scan] = data[:,:,:,:,scan]/I_c[scan]
            Ic_mask[...,scan] = Ic_temp
            hdr_arr[scan]['CAL_NORM'] = round(I_c[scan],4) # DC 20211116

        if out_intermediate:
            data_demod_normed = data.copy()

        printc('--------------------------------------------------------------',bcolors.OKGREEN)
        printc(f"------------- Stokes Normalising time: {np.round(time.perf_counter() - start_time,3)} seconds ",bcolors.OKGREEN)
        printc('--------------------------------------------------------------',bcolors.OKGREEN)

    else:
        print(" ")
        printc('-->>>>>>> No normalising Stokes mode',color=bcolors.WARNING)


    #-----------------
    # CROSS-TALK CALCULATION 
    #-----------------

    if ItoQUV:
        
        print(" ")
        printc('-->>>>>>> Cross-talk correction I to Q,U,V ',color=bcolors.OKGREEN)

        start_time = time.perf_counter()

        slope, offset = 0, 1
        q, u, v = 0, 1, 2
        CTparams = np.zeros((2,3,number_of_scans))
        
        for scan, scan_hdr in enumerate(hdr_arr):
            printc(f'  ---- >>>>> CT parameters computation of data scan number: {scan} .... ',color=bcolors.OKGREEN)
            if ghost_c: # DC 20211116
                ctalk_params = crosstalk_auto_ItoQUV(data[...,scan],cpos_arr[scan],cpos_arr[scan],roi=np.asarray(Ic_mask[...,scan]*field_stop_ghost,dtype=bool)) # DC 20211116
            else: # DC 20211116
                ctalk_params = crosstalk_auto_ItoQUV(data[...,scan],cpos_arr[scan],cpos_arr[scan],roi=Ic_mask[...,scan]) # DC 20211116
            
            CTparams[...,scan] = ctalk_params
            
            scan_hdr['CAL_CRT0'] = round(ctalk_params[slope,q],4) #I-Q slope
            scan_hdr['CAL_CRT2'] = round(ctalk_params[slope,u],4) #I-U slope
            scan_hdr['CAL_CRT4'] = round(ctalk_params[slope,v],4) #I-V slope
            scan_hdr['CAL_CRT1'] = round(ctalk_params[offset,q],4) #I-Q offset
            scan_hdr['CAL_CRT3'] = round(ctalk_params[offset,u],4) #I-U offset
            scan_hdr['CAL_CRT5'] = round(ctalk_params[offset,v],4) #I-V offset
            
            scan_hdr['CAL_CRT6'] = 0 #V-Q slope
            scan_hdr['CAL_CRT8'] = 0 #V-U slope
            scan_hdr['CAL_CRT7'] = 0 #V-Q offset
            scan_hdr['CAL_CRT9'] = 0 #V-U offset
                
        try:    
            data = CT_ItoQUV(data, CTparams, norm_stokes, cpos_arr, Ic_mask)


        except Exception:
            print("There was an issue applying the I -> Q,U,V cross talk correction")
            if 'Ic_mask' not in vars():
                print("This could be because 'norm_f' was not set to True")
                if data.shape[:2] == (2048,2048):
                    response = input("The input data is 2k x 2k \n Are all the input data files disk centre pointing? [y/n]")
                    if response == 'y' or response == 'Y':
                        try:
                            Ic_mask = np.zeros(data_size)
                            Ic_mask[ceny,cenx] = 1
                            Ic_mask = np.where(Ic_mask>0,1,0)
                            Ic_mask = np.array(Ic_mask, dtype = bool)
                            data = CT_ItoQUV(data, ctalk_params, norm_stokes, cpos_arr, Ic_mask)
                        except Exception:
                            print("The issue could not be overcome\n Please check the input config file\n Aborting")
                            exit()
                    else:
                        raise KeyError("Response was not 'y' or 'Y'\n 'norm_f' keyword in input config file not set to True\n Aborting")
                else:
                    raise KeyError("The issue could not be overcome as the Input data is not 2k x 2k\n 'norm_f' keyword in input config file not set to True\n Aborting")
            else:
                raise KeyError("'norm_f' keyword in input config file not set to True \n Aborting")

        printc('--------------------------------------------------------------',bcolors.OKGREEN)
        printc(f"------------- I -> Q,U,V cross talk correction time: {np.round(time.perf_counter() - start_time,3)} seconds ",bcolors.OKGREEN)
        printc('--------------------------------------------------------------',bcolors.OKGREEN)
        
        data *= field_stop[rows,cols, np.newaxis, np.newaxis, np.newaxis]
        # DC change 20211019 only for limb
        if limb:
            data *= limb_mask[rows,cols, np.newaxis, np.newaxis]

    else:
        print(" ")
        printc('-->>>>>>> No ItoQUV mode',color=bcolors.WARNING)


    #-----------------
    #CHECK FOR INFs
    #-----------------

    data[np.isinf(data)] = 0
    data[np.isnan(data)] = 0

 
    #-----------------
    #WRITE OUT STOKES VECTOR
    #-----------------

    #rewrite the PARENT keyword to the original FILENAME
    for count, scan in enumerate(data_f):
        hdr_arr[count]['PARENT'] = hdr_arr[count]['FILENAME'] 

    #these two ifs need to be outside out_stokes_file if statement - needed for inversion
    if out_dir[-1] != "/":
        print("Desired Output directory missing / character, will be added")
        out_dir = out_dir + "/"

        #check if the output directory exists, if not, create it
    if not os.path.exists(out_dir): 
        print(f"{out_dir} does not exist -->>>>>>> Creating it")
        os.makedirs(out_dir)

    if out_stokes_file:
        
        print(" ")
        printc('Saving demodulated data to one \'stokes\' file per scan')

        #check if user set specific output filenames, check for duplicates, otherwise use the DID
        if out_stokes_filename is not None:

            if isinstance(out_stokes_filename,str):
                out_stokes_filename = [out_stokes_filename]

            if int(len(out_stokes_filename)) == int(data_shape[-1]):
                scan_name_list = out_stokes_filename
                scan_name_defined = True
            else:
                print("Input stokes filenames do not match the number of input arrays, reverting to default naming")
                scan_name_defined = False
        else:
            scan_name_defined = False

        if not scan_name_defined: #check if already defined by user
            scan_name_list = check_filenames(data_f) #extract the DIDs and check no duplicates
        
        for count, scan in enumerate(data_f):

            stokes_file = create_output_filenames(scan, scan_name_list[count], version = vrs)[0]

            ntime = datetime.datetime.now()
            hdr_arr[count]['DATE'] = ntime.strftime("%Y-%m-%dT%H:%M:%S")
            hdr_arr[count]['FILENAME'] = stokes_file
            hdr_arr[count]['HISTORY'] = f"Version: {version}. Dark: {dark_f.split('/')[-1]}. Flat: {flat_f.split('/')[-1]}, Unsharp: {clean_f}. Flat norm: {norm_f}. I->QUV ctalk: {ItoQUV}."
            hdr_arr[count]['LEVEL'] = 'L2'
            hdr_arr[count]['BTYPE'] = 'STOKES'
            hdr_arr[count]['BUNIT'] = 'I_CONT'
            hdr_arr[count]['DATAMIN'] = int(np.min(data[:,:,:,:,count]))
            hdr_arr[count]['DATAMAX'] = int(np.max(data[:,:,:,:,count]))

            hdr_arr[count] = data_hdr_kw(hdr_arr[count], data[:,:,:,:,count])#add datamedn, datamean etc

            with fits.open(scan) as hdu_list:
                print(f"Writing out stokes file as: {stokes_file}")
                hdu_list[0].data = data[:,:,:,:,count]
                hdu_list[0].header = hdr_arr[count] #update the calibration keywords
                hdu_list.writeto(out_dir + stokes_file, overwrite=True)
            
            # DC change 20211014
            
            if out_intermediate: # DC 20211116
                if dark_c: # DC 20211116
                    with fits.open(scan) as hdu_list:
                        print(f"Writing intermediate file as: {scan_name_list[count]}_dark_corrected.fits")
                        hdu_list[0].data = data_darkc[:,:,:,:,count]
                        hdu_list[0].header = hdr_arr[count] #update the calibration keywords
                        hdu_list.writeto(out_dir + scan_name_list[count] + '_dark_corrected.fits', overwrite=True)

                if flat_c: # DC 20211116
                    with fits.open(scan) as hdu_list:
                        print(f"Writing intermediate file as: {scan_name_list[count]}_flat_corrected.fits")
                        hdu_list[0].data = data_flatc[:,:,:,:,count]
                        hdu_list[0].header = hdr_arr[count] #update the calibration keywords
                        hdu_list.writeto(out_dir + scan_name_list[count] + '_flat_corrected.fits', overwrite=True)

                    with fits.open(flat_f) as hdu_list:
                        print(f"Writing flat field file as: {flat_f.split('/')[-1]}")
                        hdu_list[0].data = flat
                        #update the calibration keywords
                        hdu_list.writeto(out_dir + f"{flat_f.split('/')[-1]}", overwrite=True)

                    with fits.open(flat_f) as hdu_list:
                        print(f"Writing flat field copy (before US) file as: copy_{flat_f.split('/')[-1]}")
                        hdu_list[0].data = flat_copy
                        #update the calibration keywords
                        hdu_list.writeto(out_dir + "copy_" + f"{flat_f.split('/')[-1]}", overwrite=True)
                
                if prefilter_f is not None: # DC 20211116
                    with fits.open(scan) as hdu_list:
                        print(f"Writing intermediate file as: {scan_name_list[count]}_prefilter_corrected.fits")
                        hdu_list[0].data = data_PFc[:,:,:,:,count]
                        hdu_list[0].header = hdr_arr[count] #update the calibration keywords
                        hdu_list.writeto(out_dir + scan_name_list[count] + '_prefilter_corrected.fits', overwrite=True)
                
                if demod: # DC 20211116          
                    with fits.open(scan) as hdu_list:
                        print(f"Writing intermediate file as: {scan_name_list[count]}_demodulated.fits")
                        hdu_list[0].data = data_demod_normed[:,:,:,:,count]
                        hdu_list[0].header = hdr_arr[count] #update the calibration keywords
                        hdu_list.writeto(out_dir + scan_name_list[count] + '_demodulated.fits', overwrite=True)

    else:
        print(" ")
        #check if already defined by input, otherwise generate
        scan_name_list = check_filenames(data_f)
        printc('-->>>>>>> No output demod file mode',color=bcolors.WARNING)

    #-----------------
    # INVERSION OF DATA WITH CMILOS
    #-----------------

    if rte == 'RTE' or rte == 'CE' or rte == 'CE+RTE' or rte == 'RTE_seq':

        #check out_dir has "/" character
        if out_dir[-1] != "/":
            print("Desired Output directory missing / character, will be added")
            out_dir = out_dir + "/"

        if limb:
            mask = limb_mask*field_stop[rows,cols,np.newaxis]
        else:
            mask = np.ones((data_size[0],data_size[1],data_shape[-1]))*field_stop[rows,cols,np.newaxis]
            
        if avg_stokes_before_rte:
            data = np.mean(data, axis = (-1))
            data_shape = (data_size[0], data_size[1], 1)

        if p_milos:

            try:
                pmilos(data_f, hdr_arr, wve_axis_arr, data_shape, cpos_arr, data, rte, mask, imgdirx_flipped, out_rte_filename, out_dir, vers = vrs)
                    
            except ValueError:
                print("Running CMILOS txt instead!")
                cmilos(data_f, hdr_arr, wve_axis_arr, data_shape, cpos_arr, data, rte, mask,imgdirx_flipped, out_rte_filename, out_dir, vers = vrs)

        else:
            if cmilos_fits_opt:
                cmilos_fits(data_f, hdr_arr, wve_axis_arr, data_shape, cpos_arr, data, rte, mask, imgdirx_flipped, out_rte_filename, out_dir, vers = vrs)
            else:
                cmilos(data_f, hdr_arr, wve_axis_arr, data_shape, cpos_arr, data, rte, mask, imgdirx_flipped, out_rte_filename, out_dir, vers = vrs)

    else:
        print(" ")
        printc('-->>>>>>> No RTE Inversion mode',color=bcolors.WARNING)

    
    #-----------------
    # SAVING CONFIG FILE
    #-----------------
   
    if config:
        print(" ")
        printc('-->>>>>>> Saving copy of input config file ',color=bcolors.OKGREEN)

        dt = datetime.datetime.fromtimestamp(overall_time)
        runtime = dt.strftime("%d_%m_%YT%H_%M_%S")

        json.dump(input_dict, open(out_dir + f"config_file_{runtime}.json", "w"))
        
    print(" ")
    printc('--------------------------------------------------------------',color=bcolors.OKGREEN)
    printc(f'------------ Reduction Complete: {np.round(time.perf_counter() - overall_time,3)} seconds',color=bcolors.OKGREEN)
    printc('--------------------------------------------------------------',color=bcolors.OKGREEN)


   
    return data
<|MERGE_RESOLUTION|>--- conflicted
+++ resolved
@@ -624,22 +624,7 @@
         for scan in range(data_shape[-1]):
             #from Daniele Calchetti (modifed JS)
             
-<<<<<<< HEAD
-            #limb_copy = np.copy(data)
-            
-            #from Daniele Calchetti
-            
-            try:
-        
-                limb_temp, Ic_temp = limb_fitting(data[:,:,0,cpos_arr[0],int(scan)], hdr_arr[int(scan)])
-                
-                limb_temp = np.where(limb_temp>0,1,0)
-                Ic_temp = np.where(Ic_temp>0,1,0)
-                
-                data[:,:,:,:,scan] = data[:,:,:,:,scan] * limb_temp[:,:,np.newaxis,np.newaxis]
-                limb_mask[...,scan] = limb_temp
-                limb = True
-=======
+
             try:
                 limb_temp, Ic_temp = limb_fitting(data[:,:,0,cpos_arr[0],int(scan)], hdr_arr[int(scan)])
                 
@@ -656,7 +641,6 @@
                     Ic_temp[ceny,cenx] = 1
                     Ic_temp = np.where(Ic_temp>0,1,0)
 
->>>>>>> e9a94ecf
             except:
                 Ic_temp = np.zeros(data_size)
                 Ic_temp[ceny,cenx] = 1
