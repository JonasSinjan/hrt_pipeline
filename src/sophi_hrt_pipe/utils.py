--- conflicted
+++ resolved
@@ -25,9 +25,6 @@
     RESET = '\u001b[0m'
 
 def printc(*args, color = bcolors.RESET, **kwargs):
-<<<<<<< HEAD
-    """My custom print() function."""
-=======
     """My custom print() function.
 
     Parameters 
@@ -45,21 +42,10 @@
 
     From SPGPyLib PHITools
     """
->>>>>>> f05f003c
     print(u"\u001b"+f"{color}", end='\r')
     print(*args, **kwargs)
     print(u"\u001b"+f"{bcolors.RESET}", end='\r')
     return 
-<<<<<<< HEAD
-
-def load_fits(path):
-    """
-    load the fits file
-
-    Parameters
-    ----------
-    path: string, location of the fits file
-=======
 
 
 def load_fits(path):
@@ -69,29 +55,17 @@
     ----------
     path: string
     location of the fits file
->>>>>>> f05f003c
 
     Output
     ------
     data: numpy array, of stokes images in (row, col, wv, pol) 
     header: hdul header object, header of the fits file
     """
-<<<<<<< HEAD
-    
-    hdul_tmp = fits.open(f'{path}')
-    
-    data = np.asarray(hdul_tmp[0].data, dtype = np.float32)
-    
-    header = hdul_tmp[0].header
-    
-    return data, header
-=======
     with fits.open(f'{path}') as hdul_tmp:
         data = np.asarray(hdul_tmp[0].data, dtype = np.float32)
         header = hdul_tmp[0].header
 
     return data, header 
->>>>>>> f05f003c
 
 
 def get_data(path, scaling = True, bit_convert_scale = True, scale_data = True):
@@ -158,10 +132,7 @@
     except Exception:
         printc("ERROR, Unable to open fits file: {}",path,color=bcolors.FAIL)
         raise ValueError()
-<<<<<<< HEAD
-=======
        
->>>>>>> f05f003c
 
 def fits_get_sampling(file,num_wl = 6, TemperatureCorrection = False, verbose = False):
     '''Open fits file, extract the wavelength axis and the continuum position, from Voltages in header
@@ -1919,16 +1890,7 @@
     return ht
 ###############################################
 
-<<<<<<< HEAD
 def cavity_shifts(cavity_f, wave_axis,rows,cols):
-    cavityMap, _ = load_fits(cavity_f) # cavity maps
-    if cavityMap.ndim == 3:
-        cavityWave = cavityMap[:,rows,cols].mean(axis=0)
-    else:
-        cavityWave = cavityMap[rows,cols]
-     
-=======
-def cavity_shifts(cavity_f, wave_axis,rows,cols, TemperatureCorrection = False):
     """applies cavity shifts to the wave axis for use in RTE
 
     Parameters
@@ -1941,23 +1903,20 @@
         rows of the pixels in the image, where the respective wavelength is shifted
     cols : array
         columns of the pixels in the image, where the respective wavelength is shifted
-    TemperatureCorrection : bool, optional
-        if True, temperature correction is applied, by default False
 
     Returns
     -------
     new_wave_axis[rows, cols]: array
         wavelength axis with the cavity shifts applied to the respective pixels
     """
-    cavityMap, header = load_fits(cavity_f) # cavity maps
-    # Tfg = header['FGOV1PT1']
-    _,voltagesData,tunning_constant,cpos = fits_get_sampling(cavity_f,num_wl = 6, TemperatureCorrection = TemperatureCorrection, verbose = False)
-
-    vcore = voltagesData[cpos-3]
-    # temperature_constant_new = 37.625e-3 # new and more accurate temperature constant
-    cavityWave = (cavityMap - vcore) * tunning_constant # + temperature_constant_new*(Tfg-61) no T correction because it is \Delta V
->>>>>>> f05f003c
+    cavityMap, _ = load_fits(cavity_f) # cavity maps
+    if cavityMap.ndim == 3:
+        cavityWave = cavityMap[:,rows,cols].mean(axis=0)
+    else:
+        cavityWave = cavityMap[rows,cols]
+     
     new_wave_axis = wave_axis[np.newaxis,np.newaxis] - cavityWave[...,np.newaxis]
+
 
     return new_wave_axis
 
