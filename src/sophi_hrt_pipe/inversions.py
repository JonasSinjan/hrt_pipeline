--- conflicted
+++ resolved
@@ -39,17 +39,10 @@
     taking care of the azimuth definition if the image is flipped
     """
 
-<<<<<<< HEAD
-#     if imgdirx_flipped:
-#         print("Input image has been flipped as per convention - converting Azimuth to convention")
-#         azi = rte_data_products[3,:,:].copy()
-#         rte_data_products[3,:,:] = 180 - azi
-=======
     # if imgdirx_flipped:
     #     print("Input image has been flipped as per convention - converting Azimuth to convention")
     #     azi = rte_data_products[3,:,:].copy()
     #     rte_data_products[3,:,:] = 180 - azi
->>>>>>> 7b6f4c18
 
     if out_rte_filename is None:
             filename_root = str(file_path.split('.fits')[0][-10:])
@@ -292,34 +285,8 @@
             print("Incorrect dimensions of 'data' array")
             exit()
         elif data.ndim == 4:
-            sdata = data
-<<<<<<< HEAD
-        
+            sdata = data       
         #must invert each scan independently, as cmilos only takes in one dataset at a time
-=======
-        y,x,p,l = sdata.shape
-        #print(y,x,p,l)
-
-        filename = out_dir + 'dummy_in.txt'
-        with open(filename,"w") as f:
-            for i in range(x):
-                for j in range(y):
-                    for k in range(1,l):
-                        f.write('%e %e %e %e %e \n' % (wave_axis[k],sdata[j,i,0,k],sdata[j,i,1,k],sdata[j,i,2,k],sdata[j,i,3,k])) #wv, I, Q, U, V
-
-        printc(f'  ---- >>>>> Inverting data scan number: {scan} .... ',color=bcolors.OKGREEN)
-
-        cmd = CMILOS_LOC+"./milos"
-        cmd = fix_path(cmd)
-
-        if rte == 'RTE':
-            rte_on = subprocess.call(cmd+f" 5 15 0 0 {out_dir+'dummy_in.txt'}  >  {out_dir+'dummy_out.txt'}",shell=True)
-        if rte == 'CE':
-            rte_on = subprocess.call(cmd+f" 5 15 2 0 {out_dir+'dummy_in.txt'}  >  {out_dir+'dummy_out.txt'}",shell=True)
-        if rte == 'CE+RTE':
-            rte_on = subprocess.call(cmd+f" 5 15 1 0 {out_dir+'dummy_in.txt'}  >  {out_dir+'dummy_out.txt'}",shell=True)
->>>>>>> 7b6f4c18
-
         #get wave_axis from the hdr information of the science scans - hard code first one, as must all have cpos in initial science load case
         
         options = [6,15] # # of wavelegths, # of iterations
