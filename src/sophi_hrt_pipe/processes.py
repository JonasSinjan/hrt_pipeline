--- conflicted
+++ resolved
@@ -219,15 +219,6 @@
         demod_data = np.linalg.inv(mod_matrix)
         
     elif pmp_temp == '40':
-<<<<<<< HEAD
-#        demod_data = np.array([[ 0.26450154,  0.2839626,   0.12642948,  0.3216773 ],
-#                     [ 0.59873885,  0.11278069, -0.74991184,  0.03091451],
-#                     [ 0.10833212, -0.5317737,  -0.1677862,   0.5923593 ],
-#                     [-0.46916953,  0.47738808, -0.43824592,  0.42579797]])
-#Alberto 14/04/22
-        printc(f'Using Alberto demodulation matrix ',color = bcolors.OKGREEN)
-        mod_matrix = np.array([[ 0.99816  ,0.61485 , 0.010613 ,-0.77563 ],
-=======
         # 'original (pre May 2022/RSW1 2022 matrices, that don't account for azimuth angle etc in PMP)
         # demod_data = np.array([[ 0.26450154,  0.2839626,   0.12642948,  0.3216773 ],
         #              [ 0.59873885,  0.11278069, -0.74991184,  0.03091451],
@@ -236,7 +227,6 @@
         #Alberto 14/04/22
         printc(f'Using Alberto demodulation matrix for temp=40',color = bcolors.OKGREEN)
         mod_matrix = np.array([[ 0.99816  ,0.61485 , 0.010613 ,-0.77563 ], 
->>>>>>> a65528fb
                                [ 0.99192 , 0.08382 , 0.86254 , 0.46818],
                                [ 1.0042 , -0.84437 , 0.12872 ,-0.53972],
                                [ 1.0057 , -0.30576 ,-0.87969 , 0.40134]])
