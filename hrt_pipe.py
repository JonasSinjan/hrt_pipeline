--- conflicted
+++ resolved
@@ -7,11 +7,8 @@
 import matplotlib.pyplot as plt
 import time
 
-<<<<<<< HEAD
 from utils import *
-=======
-from .utils import *
->>>>>>> fada1e3d
+
 
 def get_data(path):
     """load science data from path"""
