--- conflicted
+++ resolved
@@ -47,12 +47,7 @@
         Fits file of a HRT flatfield (ONLY ONE FILE)
 
     ** Options:
-    L1_input: bool, DEFAULT TrueFeller
-Rajees Uthayasegaram
-Jamie Gorman
-===> NEW ROUND STARTS
-Patrick Ondratschek 
-Lisa-Mari
+    L1_input: bool, DEFAULT True
         ovverides scale_data, bit_conversion, and accum_scaling, so that correct scaling for L1 data applied
     L1_8_generate: bool, DEFAULT False
         if True, assumes L1 input, and generates RTE output with the calibration header information
@@ -100,15 +95,6 @@
         if '', takes last 10 characters of input scan filename (assumes its a DID), change if want other name
     p_milos: bool, DEFAULT = True
         if True, will execute the RTE inversion using the parallel version of the CMILOS code on 16 processors
-<<<<<<< HEAD
-
-=======
-    out_intermediate: bool, DEFAULT = False
-        if True, dark corrected and flat corrected data will be saved
-    config_file: bool, DEFAULT = True
-        if True, will generate config.txt file that writes the reduction process steps done
-    
->>>>>>> f7b239fb
     Returns
     -------
     data: numpy array
@@ -169,16 +155,9 @@
 
     if L1_input:
         print("L1_input param set to True - Assuming L1 science data")
-<<<<<<< HEAD
-        accum_scaling = False #all False for latest version of L1 processed data: 09.09.21
-        bit_conversion = False
-        #scale_data = False
-
-=======
         accum_scaling = True 
         bit_conversion = True
         scale_data = True
->>>>>>> f7b239fb
 
     #-----------------
     # READ DATA
@@ -207,13 +186,7 @@
         tuning_constant_arr = [0]*number_of_scans
 
         for scan in range(number_of_scans):
-<<<<<<< HEAD
             data_arr[scan], hdr_arr[scan] = get_data(data_f[scan], scaling = accum_scaling, bit_convert_scale = bit_conversion, scale_data = scale_data)
-=======
-            
-            data_arr[scan], hdr_arr[scan] = get_data(data_f[scan], scaling = accum_scaling, bit_convert_scale = bit_conversion,
-                                                     scale_data = scale_data)
->>>>>>> f7b239fb
 
             wve_axis_arr[scan], voltagesData_arr[scan], tuning_constant_arr[scan], cpos_arr[scan] = fits_get_sampling(data_f[scan],verbose = True)
 
@@ -294,11 +267,6 @@
         printc('-->>>>>>> Reading Flats',color=bcolors.OKGREEN)
 
         start_time = time.time()
-<<<<<<< HEAD
-    
-        flat, header_flat = get_data(flat_f, scaling = accum_scaling,  bit_convert_scale = bit_conversion, scale_data = scale_data)
-=======
->>>>>>> f7b239fb
         
         # flat from IP-5
         if '0024151020000' in flat_f or '0024150020000' in flat_f:
@@ -316,11 +284,6 @@
             fltdirx_flipped = 'NO'
         
         print(f"Flat field shape is {flat.shape}")
-<<<<<<< HEAD
-
-=======
-        
->>>>>>> f7b239fb
         # correction based on science data - see if flat and science are both flipped or not
         flat = compare_IMGDIRX(flat,header_imgdirx_exists,imgdirx_flipped,header_fltdirx_exists,fltdirx_flipped)
         
@@ -423,7 +386,6 @@
         # APPLY DARK CORRECTION 
         #-----------------  
 
-<<<<<<< HEAD
         if flat_c == False:
             flat = np.empty((2048,2048,4,6))
 
@@ -431,12 +393,9 @@
         
         if flat_c == False:
             flat = np.empty((2048,2048,4,6))
-=======
-
-        data -= dark[rows,cols, np.newaxis, np.newaxis, np.newaxis]
-
-        if out_intermediate:
-            data_darkc = data.copy()
+
+        # if out_intermediate:
+        #     data_darkc = data.copy()
             
         printc('--------------------------------------------------------------',bcolors.OKGREEN)
         printc(f"------------- Dark Field correction time: {np.round(time.time() - start_time,3)} seconds",bcolors.OKGREEN)
@@ -446,7 +405,6 @@
         
 
 
->>>>>>> f7b239fb
     else:
         print(" ")
         printc('-->>>>>>> No dark mode',color=bcolors.WARNING)
@@ -491,11 +449,11 @@
     #-----------------
 
     if flat_c:
-
+        try:
             data = flat_correction(data,flat,flat_states,rows,cols)
             
-            if out_intermediate:
-                data_flatc = data.copy()
+            # if out_intermediate:
+            #     data_flatc = data.copy()
             
             printc('--------------------------------------------------------------',bcolors.OKGREEN)
             printc(f"------------- Flat Field correction time: {np.round(time.time() - start_time,3)} seconds ",bcolors.OKGREEN)
@@ -588,7 +546,6 @@
 
         for scan in range(data_shape[-1]):
             
-<<<<<<< HEAD
             #I_c = np.mean(data[ceny,cenx,0,cpos_arr[0],int(scan)]) #mean of central 1k x 1k of continuum stokes I
             #I_c = np.mean(data[50:500,700:1700,0,cpos_arr[0],int(scan)]) # mean in the not-out-of the Sun north limb
             #I_c = np.mean(data[1500:2000,800:1300,0,cpos_arr[0],int(scan)]) # mean in the not-out-of the Sun south limb
@@ -608,21 +565,6 @@
                 limb_mask = np.where(limb_mask>0,1,0)
                 Ic_mask = np.where(Ic_mask>0,1,0)
                 
-=======
-            # Limb fitting and Intensity continuum mask before normalization
-            if limb is not None:
-                if limb == 'N':
-                    limb_mask, Ic_mask = limb_fitting(data[:,:,0,cpos_arr[0],int(scan)], mode = 'columns', switch = True, show = False)
-                if limb == 'S':
-                    limb_mask, Ic_mask = limb_fitting(data[:,:,0,cpos_arr[0],int(scan)], mode = 'columns', switch = False, show = False)
-                if limb == 'W':
-                    limb_mask, Ic_mask = limb_fitting(data[:,:,0,cpos_arr[0],int(scan)], mode = 'rows', switch = True, show = False)
-                if limb == 'E':
-                    limb_mask, Ic_mask = limb_fitting(data[:,:,0,cpos_arr[0],int(scan)], mode = 'rows', switch = False, show = False)
-                    
-                limb_mask = np.where(limb_mask>0,1,0)
-                Ic_mask = np.where(Ic_mask>0,1,0)
->>>>>>> f7b239fb
                 data[:,:,:,:,scan] = data[:,:,:,:,scan] * limb_mask[:,:,np.newaxis,np.newaxis]
             else:
                 Ic_mask = np.zeros(data_size)
@@ -634,15 +576,10 @@
             
             Ic_mask = np.array(Ic_mask, dtype=bool)
             I_c = np.mean(data[Ic_mask,0,cpos_arr[0],int(scan)])
-<<<<<<< HEAD
-            data[:,:,:,:,scan] = data[:,:,:,:,scan]/I_c
-       
-=======
             data[:,:,:,:,scan] = data[:,:,:,:,scan]/I_c 
             
-        if out_intermediate:
-            data_demod = data.copy()
->>>>>>> f7b239fb
+        # if out_intermediate:
+        #     data_demod = data.copy()
         printc('--------------------------------------------------------------',bcolors.OKGREEN)
         printc(f"------------- Stokes Normalising time: {np.round(time.time() - start_time,3)} seconds ",bcolors.OKGREEN)
         printc('--------------------------------------------------------------',bcolors.OKGREEN)
@@ -724,8 +661,6 @@
     if not os.path.exists(out_dir): 
         print(f"{out_dir} does not exist -->>>>>>> Creating it")
         os.makedirs(out_dir)
-    
-  
 
 
     if out_stokes_file:
@@ -760,6 +695,7 @@
                 hdu_list.writeto(out_dir + scan_name_list[count] + '_reduced.fits', overwrite=True)
             
             # DC change 20211014
+            """
             if out_intermediate:
                 with fits.open(scan) as hdu_list:
                     print(f"Writing out demod file as: {scan_name_list[count]}_dark_corrected.fits")
@@ -778,6 +714,7 @@
                     hdu_list[0].data = data_demod[:,:,:,:,count]
                     hdu_list[0].header = hdr_arr[count] #update the calibration keywords
                     hdu_list.writeto(out_dir + scan_name_list[count] + '_demodulated.fits', overwrite=True)
+            """
 
             # with fits.open(scan) as hdu_list:
             #     hdu_list[0].data = limb_copy
@@ -823,20 +760,6 @@
     else:
         print(" ")
         printc('-->>>>>>> No RTE Inversion mode',color=bcolors.WARNING)
-<<<<<<< HEAD
-
-=======
-    
-    #-----------------
-    # CONFIG FILE
-    #-----------------
-
-    if config_file:
-        print(" ")
-        printc('-->>>>>>> Writing out config file ',color=bcolors.OKGREEN)
-
-        json.dump(saved_args, open(f"{out_dir + scan_name_list[count]}" + '_hrt_pipeline_config.txt', "w"))
->>>>>>> f7b239fb
 
     print(" ")
     printc('--------------------------------------------------------------',color=bcolors.OKGREEN)
